--- conflicted
+++ resolved
@@ -55,14 +55,12 @@
 
         - https://topology-tool-kit.github.io/examples/morsePersistence/
 
-<<<<<<< HEAD
         - https://topology-tool-kit.github.io/examples/1manifoldLearning/
-=======
+        
         - https://topology-tool-kit.github.io/examples/morseSmaleQuadrangulation/
 
         - https://topology-tool-kit.github.io/examples/tectonicPuzzle/
 
->>>>>>> 5cd99eb8
       </Documentation>
 
       <InputProperty
