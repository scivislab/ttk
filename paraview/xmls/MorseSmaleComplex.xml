--- conflicted
+++ resolved
@@ -32,16 +32,14 @@
 
         - https://topology-tool-kit.github.io/examples/persistenceClustering0/
         
-<<<<<<< HEAD
         - https://topology-tool-kit.github.io/examples/1manifoldLearning/
-=======
+        
         - https://topology-tool-kit.github.io/examples/imageProcessing/
 
         - https://topology-tool-kit.github.io/examples/morseSmaleQuadrangulation/
 
         - https://topology-tool-kit.github.io/examples/tectonicPuzzle/
 
->>>>>>> 5cd99eb8
       </Documentation>
       <InputProperty
         name="Input"
