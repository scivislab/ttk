#include <BranchMappingDistance.h>
#include <FTMStructures.h>
#include <FTMTree.h>
#include <FTMTreeUtils.h>
#include <MergeTreeUtils.h>
#include <MergeTreeVisualization.h>
<<<<<<< HEAD
#include <PathMappingDistance.h>
#include <ttkFTMTreeUtils.h>
=======
>>>>>>> d62469c0
#include <ttkMergeTreeClustering.h>
#include <ttkMergeTreeUtils.h>
#include <ttkMergeTreeVisualization.h>

#include <vtkDataObject.h> // For port information
#include <vtkObjectFactory.h> // for new macro

#include <vtkCellData.h>
#include <vtkDataArray.h>
#include <vtkDataSet.h>
#include <vtkFloatArray.h>
#include <vtkInformation.h>
#include <vtkInformationVector.h>
#include <vtkMultiBlockDataSet.h>
#include <vtkPointData.h>
#include <vtkTable.h>

#include <string>

using namespace ttk;
using namespace ftm;

// A VTK macro that enables the instantiation of this class via ::New()
// You do not have to modify this
vtkStandardNewMacro(ttkMergeTreeClustering);

/**
 * Implement the filter constructor and destructor in the cpp file.
 *
 * The constructor has to specify the number of input and output ports
 * with the functions SetNumberOfInputPorts and SetNumberOfOutputPorts,
 * respectively. It should also set default values for all filter
 * parameters.
 *
 * The destructor is usually empty unless you want to manage memory
 * explicitly, by for example allocating memory on the heap that needs
 * to be freed when the filter is destroyed.
 */
ttkMergeTreeClustering::ttkMergeTreeClustering() {
  this->setDebugMsgPrefix("MergeTreeClustering");
  this->SetNumberOfInputPorts(2);
  this->SetNumberOfOutputPorts(3);
}

ttkMergeTreeClustering::~ttkMergeTreeClustering() = default;

/**
 * Specify the required input data type of each input port
 *
 * This method specifies the required input object data types of the
 * filter by adding the vtkAlgorithm::INPUT_REQUIRED_DATA_TYPE() key to
 * the port information.
 */
int ttkMergeTreeClustering::FillInputPortInformation(int port,
                                                     vtkInformation *info) {
  if(port == 0)
    info->Set(vtkAlgorithm::INPUT_REQUIRED_DATA_TYPE(), "vtkMultiBlockDataSet");
  else if(port == 1) {
    info->Set(vtkAlgorithm::INPUT_REQUIRED_DATA_TYPE(), "vtkMultiBlockDataSet");
    info->Set(vtkAlgorithm::INPUT_IS_OPTIONAL(), 1);
  } else
    return 0;

  return 1;
}

/**
 * Specify the data object type of each output port
 *
 * This method specifies in the port information object the data type of the
 * corresponding output objects. It is possible to either explicitly
 * specify a type by adding a vtkDataObject::DATA_TYPE_NAME() key:
 *
 *      info->Set( ttkAlgorithm::DATA_TYPE_NAME(), "vtkUnstructuredGrid" );
 *
 * or to pass a type of an input port to an output port by adding the
 * ttkAlgorithm::SAME_DATA_TYPE_AS_INPUT_PORT() key (see below).
 *
 * Note: prior to the execution of the RequestData method the pipeline will
 * initialize empty output data objects based on this information.
 */
int ttkMergeTreeClustering::FillOutputPortInformation(int port,
                                                      vtkInformation *info) {
  if(port == 0 || port == 1 || port == 2) {
    info->Set(vtkDataObject::DATA_TYPE_NAME(), "vtkMultiBlockDataSet");
  } else {
    return 0;
  }
  return 1;
}

/**
 * Pass VTK data to the base code and convert base code output to VTK
 *
 * This method is called during the pipeline execution to update the
 * already initialized output data objects based on the given input
 * data objects and filter parameters.
 *
 * Note:
 *     1) The passed input data objects are validated based on the information
 *        provided by the FillInputPortInformation method.
 *     2) The output objects are already initialized based on the information
 *        provided by the FillOutputPortInformation method.
 */
int ttkMergeTreeClustering::RequestData(vtkInformation *ttkNotUsed(request),
                                        vtkInformationVector **inputVector,
                                        vtkInformationVector *outputVector) {
  // ------------------------------------------------------------------------------------
  // --- Get input object from input vector
  // ------------------------------------------------------------------------------------
  auto blocks = vtkMultiBlockDataSet::GetData(inputVector[0], 0);
  auto blocks2 = vtkMultiBlockDataSet::GetData(inputVector[1], 0);

  if(Backend == 0) {
    baseModule = 0;
  } else if(Backend == 1) {
    baseModule = 0;
  } else if(Backend == 3) {
    baseModule = 1;
  } else if(Backend == 4) {
    baseModule = 2;
  } else {
    baseModule = 0;
  }

  // filter out new backends (not yet supported)
  if(baseModule == 1 && ComputeBarycenter) {
    printErr("Invalid Backend chosen. Branch Mapping Distance not yet "
             "supported for Barycenter computation. Canceling computation.");
    return 1;
  }

  // ------------------------------------------------------------------------------------
  // --- Load blocks
  // ------------------------------------------------------------------------------------
  std::vector<vtkSmartPointer<vtkMultiBlockDataSet>> inputTrees, inputTrees2;
  loadBlocks(inputTrees, blocks);
  loadBlocks(inputTrees2, blocks2);

  // If we have already computed once but the input has changed
  if(treesNodes.size() != 0 and inputTrees[0]->GetBlock(0) != treesNodes[0])
    resetDataVisualization();

  return run<float>(outputVector, inputTrees, inputTrees2);
}

template <class dataType>
int ttkMergeTreeClustering::run(
  vtkInformationVector *outputVector,
  std::vector<vtkSmartPointer<vtkMultiBlockDataSet>> &inputTrees,
  std::vector<vtkSmartPointer<vtkMultiBlockDataSet>> &inputTrees2) {
  if(not isDataVisualizationFilled())
    runCompute<dataType>(outputVector, inputTrees, inputTrees2);
  runOutput<dataType>(outputVector, inputTrees, inputTrees2);
  return 1;
}

template <class dataType>
int ttkMergeTreeClustering::runCompute(
  vtkInformationVector *ttkNotUsed(outputVector),
  std::vector<vtkSmartPointer<vtkMultiBlockDataSet>> &inputTrees,
  std::vector<vtkSmartPointer<vtkMultiBlockDataSet>> &inputTrees2) {
  // ------------------------------------------------------------------------------------
  // --- Construct trees
  // ------------------------------------------------------------------------------------
  const int numInputs = inputTrees.size();
  const int numInputs2
    = (not inputTrees[0]->GetBlock(0)->IsA("vtkUnstructuredGrid")
         ? inputTrees2.size()
         : (JoinSplitMixtureCoefficient != 0
                and JoinSplitMixtureCoefficient != 1
              ? numInputs
              : 0));

  setDataVisualization(numInputs, numInputs2);

  std::vector<MergeTree<dataType>> intermediateMTrees(numInputs),
    intermediateMTrees2(numInputs2), barycenters(NumberOfBarycenters),
    barycenters2((numInputs2 != 0) * NumberOfBarycenters);
  std::vector<FTMTree_MT *> intermediateTrees(numInputs),
    intermediateTrees2(numInputs2);

  bool const useSadMaxPairs = (JoinSplitMixtureCoefficient == 0);
  IsPersistenceDiagram
    = constructTrees<dataType>(inputTrees, intermediateMTrees, treesNodes,
                               treesArcs, treesSegmentation, useSadMaxPairs);
  if(not IsPersistenceDiagram
     or (JoinSplitMixtureCoefficient != 0
         and JoinSplitMixtureCoefficient != 1)) {
    auto &inputTrees2ToUse
      = (not IsPersistenceDiagram ? inputTrees2 : inputTrees);
    constructTrees<dataType>(inputTrees2ToUse, intermediateMTrees2, treesNodes2,
                             treesArcs2, treesSegmentation2, !useSadMaxPairs);
  }

  mergeTreeToFTMTree<dataType>(intermediateMTrees, intermediateTrees);
  mergeTreeToFTMTree<dataType>(intermediateMTrees2, intermediateTrees2);

  // ------------------------------------------------------------------------------------
  // --- Call base
  // ------------------------------------------------------------------------------------
  bool const AddNodes = true;
  // Classical distance
  double distance = 0;

  // Verify parameters
  if(Backend == 0) {
    BranchDecomposition = true;
    NormalizedWasserstein = true;
    KeepSubtree = false;
  } else if(Backend == 1) {
    BranchDecomposition = false;
    NormalizedWasserstein = false;
    KeepSubtree = true;
    ComputeBarycenter = false;
  }
  if(IsPersistenceDiagram) {
    BranchDecomposition = true;
  }
  if(ComputeBarycenter) {
    if(not BranchDecomposition)
      printMsg("BranchDecomposition is set to true since the barycenter "
               "computation is asked.");
    BranchDecomposition = true;
    if(KeepSubtree)
      printMsg("KeepSubtree is set to false since the barycenter computation "
               "is asked.");
    KeepSubtree = false;
  }
  if(not BranchDecomposition) {
    if(NormalizedWasserstein)
      printMsg("NormalizedWasserstein is set to false since branch "
               "decomposition is not asked.");
    NormalizedWasserstein = false;
  }
  EpsilonTree2 = EpsilonTree1;
  Epsilon2Tree2 = Epsilon2Tree1;
  Epsilon3Tree2 = Epsilon3Tree1;
  printMsg("BranchDecomposition: " + std::to_string(BranchDecomposition));
  printMsg("NormalizedWasserstein: " + std::to_string(NormalizedWasserstein));
  printMsg("KeepSubtree: " + std::to_string(KeepSubtree));

  // Call base
  if(not ComputeBarycenter) {
<<<<<<< HEAD
    if(baseModule == 0) {
      MergeTreeDistance mergeTreeDistance;
      mergeTreeDistance.setAssignmentSolver(AssignmentSolver);
      mergeTreeDistance.setEpsilonTree1(EpsilonTree1);
      mergeTreeDistance.setEpsilonTree2(EpsilonTree2);
      mergeTreeDistance.setEpsilon2Tree1(Epsilon2Tree1);
      mergeTreeDistance.setEpsilon2Tree2(Epsilon2Tree2);
      mergeTreeDistance.setEpsilon3Tree1(Epsilon3Tree1);
      mergeTreeDistance.setEpsilon3Tree2(Epsilon3Tree2);
      mergeTreeDistance.setBranchDecomposition(BranchDecomposition);
      mergeTreeDistance.setPersistenceThreshold(PersistenceThreshold);
      mergeTreeDistance.setNormalizedWasserstein(NormalizedWasserstein);
      mergeTreeDistance.setKeepSubtree(KeepSubtree);
      mergeTreeDistance.setUseMinMaxPair(UseMinMaxPair);
      mergeTreeDistance.setCleanTree(true);
      mergeTreeDistance.setPostprocess(OutputTrees);
      mergeTreeDistance.setDeleteMultiPersPairs(DeleteMultiPersPairs);
      mergeTreeDistance.setEpsilon1UseFarthestSaddle(Epsilon1UseFarthestSaddle);
      mergeTreeDistance.setIsPersistenceDiagram(IsPersistenceDiagram);
      mergeTreeDistance.setThreadNumber(this->threadNumber_);
      mergeTreeDistance.setDebugLevel(this->debugLevel_);

      distance = mergeTreeDistance.execute<dataType>(
        intermediateMTrees[0], intermediateMTrees[1], outputMatching);
      trees1NodeCorrMesh = mergeTreeDistance.getTreesNodeCorr();
      finalDistances = std::vector<double>{distance};
    } else if(baseModule == 1) {
      BranchMappingDistance branchDist;
      branchDist.setBaseMetric(branchMetric);
      branchDist.setAssignmentSolver(AssignmentSolver);
      branchDist.setSquared(false);
      branchDist.setComputeMapping(true);
      // branchDist.setWriteBD(false);
      branchDist.setWriteBD(true);

      branchDist.setEpsilonTree1(EpsilonTree1);
      branchDist.setEpsilonTree2(EpsilonTree2);
      branchDist.setPersistenceThreshold(PersistenceThreshold);
      // branchDist.setUseMinMaxPair(UseMinMaxPair);
      branchDist.setDeleteMultiPersPairs(DeleteMultiPersPairs);
      // branchDist.setEpsilon1UseFarthestSaddle(Epsilon1UseFarthestSaddle);
      branchDist.setPersistenceThreshold(PersistenceThreshold);
      branchDist.setThreadNumber(this->threadNumber_);
      branchDist.setDebugLevel(this->debugLevel_);

      distance = branchDist.editDistance_branch<dataType>(
        intermediateTrees[0], intermediateTrees[1], &outputMatching);

      std::vector<ttk::SimplexId> nodeCorr1(
        intermediateTrees[0]->getNumberOfNodes());
      std::vector<ttk::SimplexId> nodeCorr2(
        intermediateTrees[1]->getNumberOfNodes());
      for(unsigned int i = 0; i < nodeCorr1.size(); i++)
        nodeCorr1[i] = i;
      for(unsigned int i = 0; i < nodeCorr2.size(); i++)
        nodeCorr2[i] = i;
      trees1NodeCorrMesh
        = std::vector<std::vector<ttk::SimplexId>>{nodeCorr1, nodeCorr2};
      finalDistances = std::vector<double>{distance};
    } else {
      PathMappingDistance pathDist;
      pathDist.setBaseMetric(pathMetric);
      pathDist.setAssignmentSolver(AssignmentSolver);
      pathDist.setSquared(false);
      pathDist.setComputeMapping(true);
      pathDist.setPreprocess(true);

      pathDist.setEpsilonTree1(EpsilonTree1);
      pathDist.setEpsilonTree2(EpsilonTree2);
      pathDist.setPersistenceThreshold(PersistenceThreshold);
      // pathDist.setUseMinMaxPair(UseMinMaxPair);
      pathDist.setDeleteMultiPersPairs(DeleteMultiPersPairs);
      // pathDist.setEpsilon1UseFarthestSaddle(Epsilon1UseFarthestSaddle);
      pathDist.setPersistenceThreshold(PersistenceThreshold);
      pathDist.setThreadNumber(this->threadNumber_);
      pathDist.setDebugLevel(this->debugLevel_);

      distance = pathDist.editDistance_path<dataType>(
        intermediateTrees[0], intermediateTrees[1], &outputMatching);
      trees1NodeCorrMesh = pathDist.getTreesNodeCorr();

      // std::vector<ttk::SimplexId>
      // nodeCorr1(intermediateTrees[0]->getNumberOfNodes());
      // std::vector<ttk::SimplexId>
      // nodeCorr2(intermediateTrees[1]->getNumberOfNodes()); for(ttk::SimplexId
      // i=0; i<nodeCorr1.size(); i++) nodeCorr1[i] = i; for(ttk::SimplexId i=0;
      // i<nodeCorr2.size(); i++) nodeCorr2[i] = i; trees1NodeCorrMesh =
      // std::vector<std::vector<ttk::SimplexId>>{nodeCorr1,nodeCorr2};
      finalDistances = std::vector<double>{distance};
    }
=======
    MergeTreeDistance mergeTreeDistance;
    mergeTreeDistance.setAssignmentSolver(AssignmentSolver);
    mergeTreeDistance.setEpsilonTree1(EpsilonTree1);
    mergeTreeDistance.setEpsilonTree2(EpsilonTree2);
    mergeTreeDistance.setEpsilon2Tree1(Epsilon2Tree1);
    mergeTreeDistance.setEpsilon2Tree2(Epsilon2Tree2);
    mergeTreeDistance.setEpsilon3Tree1(Epsilon3Tree1);
    mergeTreeDistance.setEpsilon3Tree2(Epsilon3Tree2);
    mergeTreeDistance.setBranchDecomposition(BranchDecomposition);
    mergeTreeDistance.setPersistenceThreshold(PersistenceThreshold);
    mergeTreeDistance.setNormalizedWasserstein(NormalizedWasserstein);
    mergeTreeDistance.setKeepSubtree(KeepSubtree);
    mergeTreeDistance.setUseMinMaxPair(UseMinMaxPair);
    mergeTreeDistance.setCleanTree(true);
    mergeTreeDistance.setPostprocess(OutputTrees);
    mergeTreeDistance.setDeleteMultiPersPairs(DeleteMultiPersPairs);
    mergeTreeDistance.setEpsilon1UseFarthestSaddle(Epsilon1UseFarthestSaddle);
    mergeTreeDistance.setIsPersistenceDiagram(IsPersistenceDiagram);
    mergeTreeDistance.setNonMatchingWeight(NonMatchingWeight);
    mergeTreeDistance.setThreadNumber(this->threadNumber_);
    mergeTreeDistance.setDebugLevel(this->debugLevel_);

    distance = mergeTreeDistance.execute<dataType>(
      intermediateMTrees[0], intermediateMTrees[1], outputMatching);
    trees1NodeCorrMesh = mergeTreeDistance.getTreesNodeCorr();
    finalDistances = std::vector<double>{distance};
>>>>>>> d62469c0
  } else {
    if(NumberOfBarycenters == 1) { // and numInputs2==0){
      MergeTreeBarycenter mergeTreeBarycenter;
      mergeTreeBarycenter.setAssignmentSolver(AssignmentSolver);
      mergeTreeBarycenter.setEpsilonTree1(EpsilonTree1);
      mergeTreeBarycenter.setEpsilonTree2(EpsilonTree2);
      mergeTreeBarycenter.setEpsilon2Tree1(Epsilon2Tree1);
      mergeTreeBarycenter.setEpsilon2Tree2(Epsilon2Tree2);
      mergeTreeBarycenter.setEpsilon3Tree1(Epsilon3Tree1);
      mergeTreeBarycenter.setEpsilon3Tree2(Epsilon3Tree2);
      mergeTreeBarycenter.setThreadNumber(this->threadNumber_);
      mergeTreeBarycenter.setDebugLevel(this->debugLevel_);
      mergeTreeBarycenter.setBaseModule(this->baseModule);
      mergeTreeBarycenter.setIsPersistenceDiagram(IsPersistenceDiagram);
      mergeTreeBarycenter.setAlpha(Alpha);
      mergeTreeBarycenter.setDeterministic(Deterministic);
      mergeTreeBarycenter.setPersistenceThreshold(PersistenceThreshold);
      mergeTreeBarycenter.setUseFixedInit(useFixedInit);
      mergeTreeBarycenter.setFixedInitNumber(fixedInitNumber);
      mergeTreeBarycenter.setUseEarlyOut(useEarlyOut);
      // mergeTreeBarycenter.setIterationLimit(iterationLimit);
      if(baseModule == 2) {
        mergeTreeBarycenter.setPathMetric(this->pathMetric);
        mergeTreeBarycenter.setBranchDecomposition(false);
        mergeTreeBarycenter.setNormalizedWasserstein(false);
        mergeTreeBarycenter.setKeepSubtree(false);
        mergeTreeBarycenter.setUseMinMaxPair(false);
        mergeTreeBarycenter.setAddNodes(false);
        mergeTreeBarycenter.setPostprocess(false);
        mergeTreeBarycenter.setUseMedianBarycenter(useMedianBarycenter);
      } else {
        mergeTreeBarycenter.setBranchDecomposition(BranchDecomposition);
        mergeTreeBarycenter.setNormalizedWasserstein(NormalizedWasserstein);
        mergeTreeBarycenter.setKeepSubtree(KeepSubtree);
        mergeTreeBarycenter.setUseMinMaxPair(UseMinMaxPair);
        mergeTreeBarycenter.setAddNodes(AddNodes);
        mergeTreeBarycenter.setBarycenterSizeLimitPercent(
          BarycenterSizeLimitPercent);
        mergeTreeBarycenter.setPostprocess(OutputTrees);
        mergeTreeBarycenter.setDeleteMultiPersPairs(DeleteMultiPersPairs);
        mergeTreeBarycenter.setEpsilon1UseFarthestSaddle(
          Epsilon1UseFarthestSaddle);
      }

      mergeTreeBarycenter.execute<dataType>(
        intermediateMTrees, outputMatchingBarycenter[0],
        outputMatchings_path[0], barycenters[0]);
      trees1NodeCorrMesh = mergeTreeBarycenter.getTreesNodeCorr();
      finalDistances = mergeTreeBarycenter.getFinalDistances();

      /*std::cout << "Path Mappings:\n";
      for(auto matching : outputMatchings_path[0]) {
        std::cout << "---------------------------\n";
        std::cout << intermediateMTrees[i]->printTree().str() << std:::
        for(auto m : matching) {
          std::cout << "(" << m.first.first << "," << m.first.second << ") - ";
          std::cout << "(" << m.second.first << "," << m.second.second << ")"
                    << std::endl;
        }
        std::cout << "---------------------------\n";
      }*/
    } else {
      MergeTreeClustering<dataType> mergeTreeClustering;
      mergeTreeClustering.setAssignmentSolver(AssignmentSolver);
      mergeTreeClustering.setBaseModule(this->baseModule);
      mergeTreeClustering.setPathMetric(this->pathMetric);
      mergeTreeClustering.setEpsilonTree1(EpsilonTree1);
      mergeTreeClustering.setEpsilonTree2(EpsilonTree2);
      mergeTreeClustering.setEpsilon2Tree1(Epsilon2Tree1);
      mergeTreeClustering.setEpsilon2Tree2(Epsilon2Tree2);
      mergeTreeClustering.setEpsilon3Tree1(Epsilon3Tree1);
      mergeTreeClustering.setEpsilon3Tree2(Epsilon3Tree2);
      mergeTreeClustering.setBranchDecomposition(BranchDecomposition);
      mergeTreeClustering.setPersistenceThreshold(PersistenceThreshold);
      mergeTreeClustering.setNormalizedWasserstein(NormalizedWasserstein);
      mergeTreeClustering.setKeepSubtree(KeepSubtree);
      mergeTreeClustering.setUseMinMaxPair(UseMinMaxPair);
      mergeTreeClustering.setAddNodes(AddNodes);
      mergeTreeClustering.setDeterministic(Deterministic);
      mergeTreeClustering.setNoCentroids(NumberOfBarycenters);
      mergeTreeClustering.setBarycenterSizeLimitPercent(
        BarycenterSizeLimitPercent);
      mergeTreeClustering.setPostprocess(OutputTrees);
      mergeTreeClustering.setDeleteMultiPersPairs(DeleteMultiPersPairs);
      mergeTreeClustering.setEpsilon1UseFarthestSaddle(
        Epsilon1UseFarthestSaddle);
      mergeTreeClustering.setIsPersistenceDiagram(IsPersistenceDiagram);
      mergeTreeClustering.setMixtureCoefficient(JoinSplitMixtureCoefficient);
      mergeTreeClustering.setThreadNumber(this->threadNumber_);
      mergeTreeClustering.setDebugLevel(this->debugLevel_);

      mergeTreeClustering.template execute<dataType>(
        intermediateMTrees, outputMatchingBarycenter, clusteringAssignment,
        intermediateMTrees2, outputMatchingBarycenter2, barycenters,
        barycenters2);
      trees1NodeCorrMesh = mergeTreeClustering.getTreesNodeCorr();
      trees2NodeCorrMesh = mergeTreeClustering.getTrees2NodeCorr();
      finalDistances = mergeTreeClustering.getFinalDistances();
    }
  }

  mergeTreesTemplateToDouble<dataType>(intermediateMTrees, intermediateSTrees);
  if(numInputs2 != 0)
    mergeTreesTemplateToDouble<dataType>(
      intermediateMTrees2, intermediateSTrees2);
  if(ComputeBarycenter) {
    mergeTreesTemplateToDouble<dataType>(barycenters, barycentersS);
    if(numInputs2 != 0)
      mergeTreesTemplateToDouble<dataType>(barycenters2, barycentersS2);
  }

  return 1;
}

static void addFieldData(vtkDataSet *in, vtkDataSet *out) {
  auto inFieldData = in->GetFieldData();
  auto outFieldData = out->GetFieldData();
  for(int i = 0; i < inFieldData->GetNumberOfArrays(); ++i) {
    outFieldData->AddArray(inFieldData->GetAbstractArray(i));
  }
}

template <class dataType>
void makeDoubleInputPersistenceDiagramOutput(
  ttkMergeTreeVisualization &visuMaker,
  vtkSmartPointer<vtkUnstructuredGrid> &vtkOutputNode,
  std::vector<FTMTree_MT *> &intermediateTrees2,
  std::vector<FTMTree_MT *> &barycentersTree2,
  std::vector<std::vector<
    std::vector<std::tuple<ttk::ftm::idNode, ttk::ftm::idNode, double>>>>
    &outputMatchingBarycenter2,
  std::vector<std::vector<int>> &trees2NodeCorrMesh,
  vtkUnstructuredGrid *treeNodes,
  int i,
  std::vector<SimplexId> &nodeCorr2) {
  int const nodeCorrShift = vtkOutputNode->GetNumberOfPoints();
  vtkSmartPointer<vtkUnstructuredGrid> const vtkOutputNode2
    = vtkSmartPointer<vtkUnstructuredGrid>::New();
  visuMaker.setVtkOutputNode(vtkOutputNode2);
  visuMaker.setVtkOutputArc(vtkOutputNode2);
  visuMaker.setOutputMatchingBarycenter(outputMatchingBarycenter2);
  visuMaker.clearAllCustomArrays();
  if(treeNodes)
    visuMaker.copyPointData(treeNodes, trees2NodeCorrMesh[i]);
  visuMaker.setTreesNodeCorrMesh(trees2NodeCorrMesh);
  visuMaker.setIsPDSadMax(true);
  visuMaker.makeTreesOutput<dataType>(intermediateTrees2, barycentersTree2);
  auto nodeCorrT = visuMaker.getNodeCorr();
  nodeCorr2 = nodeCorrT[i];
  for(unsigned int j = 0; j < nodeCorr2.size(); ++j)
    nodeCorr2[j] += nodeCorrShift;

  vtkNew<vtkAppendFilter> appendFilter{};
  appendFilter->AddInputData(vtkOutputNode);
  appendFilter->AddInputData(vtkOutputNode2);
  appendFilter->SetMergePoints(false);
  appendFilter->Update();
  vtkOutputNode->ShallowCopy(appendFilter->GetOutput());
}

template <class dataType>
void makeDoubleInputPersistenceDiagramMatching(
  ttkMergeTreeVisualization &visuMakerMatching,
  vtkSmartPointer<vtkUnstructuredGrid> &vtkOutputMatching,
  std::vector<FTMTree_MT *> &intermediateTrees2,
  std::vector<FTMTree_MT *> &barycentersTree2,
  std::vector<std::vector<
    std::vector<std::tuple<ttk::ftm::idNode, ttk::ftm::idNode, double>>>>
    &outputMatchingBarycenter2,
  std::vector<std::vector<SimplexId>> &nodeCorr2,
  std::vector<std::vector<SimplexId>> &nodeCorrBary2,
  std::vector<std::vector<float>> &allBaryPercentMatch2) {
  vtkSmartPointer<vtkUnstructuredGrid> const vtkOutputMatching2
    = vtkSmartPointer<vtkUnstructuredGrid>::New();
  visuMakerMatching.setVtkOutputMatching(vtkOutputMatching2);
  visuMakerMatching.setOutputMatchingBarycenter(outputMatchingBarycenter2);
  visuMakerMatching.setAllBaryPercentMatch(allBaryPercentMatch2);
  visuMakerMatching.setNodeCorr1(nodeCorr2);
  visuMakerMatching.setNodeCorr2(nodeCorrBary2);
  visuMakerMatching.makeMatchingOutput<dataType>(
    intermediateTrees2, barycentersTree2);

  vtkNew<vtkAppendFilter> appendFilter{};
  appendFilter->AddInputData(vtkOutputMatching);
  appendFilter->AddInputData(vtkOutputMatching2);
  appendFilter->SetMergePoints(false);
  appendFilter->Update();
  vtkOutputMatching->ShallowCopy(appendFilter->GetOutput());
}

template <class dataType>
int ttkMergeTreeClustering::runOutput(
  vtkInformationVector *outputVector,
  std::vector<vtkSmartPointer<vtkMultiBlockDataSet>> &inputTrees,
  std::vector<vtkSmartPointer<vtkMultiBlockDataSet>> &ttkNotUsed(inputTrees2)) {
  std::vector<MergeTree<dataType>> intermediateMTrees, intermediateMTrees2;
  mergeTreesDoubleToTemplate<dataType>(intermediateSTrees, intermediateMTrees);
  mergeTreesDoubleToTemplate<dataType>(
    intermediateSTrees2, intermediateMTrees2);
  std::vector<FTMTree_MT *> intermediateTrees, intermediateTrees2;
  mergeTreeToFTMTree<dataType>(intermediateMTrees, intermediateTrees);
  mergeTreeToFTMTree<dataType>(intermediateMTrees2, intermediateTrees2);

  std::vector<MergeTree<dataType>> barycenters, barycenters2;
  if(ComputeBarycenter) {
    mergeTreesDoubleToTemplate<dataType>(barycentersS, barycenters);
    mergeTreesDoubleToTemplate<dataType>(barycentersS2, barycenters2);
  }

  const int numInputs = inputTrees.size();
  const int numInputs2 = intermediateMTrees2.size();
  // ------------------------------------------------------------------------------------
  // --- Create output
  // ------------------------------------------------------------------------------------
  Timer t_makeTreesOutput;

  auto output_clusters = vtkMultiBlockDataSet::GetData(outputVector, 0);
  auto output_centroids = vtkMultiBlockDataSet::GetData(outputVector, 1);
  auto output_matchings = vtkMultiBlockDataSet::GetData(outputVector, 2);

  // Declare internal arrays
  std::vector<std::vector<SimplexId>> nodeCorr(numInputs),
    nodeCorr2(numInputs2);

  if(not ComputeBarycenter) {
    // ---------------------------------------------------------------
    // - Classical output
    // ---------------------------------------------------------------
    if(OutputTrees) {
      FTMTree_MT *tree1 = intermediateTrees[0], *tree2 = intermediateTrees[1];
      // ------------------------------------------
      // --- Input trees
      // ------------------------------------------
      // Declare vtk objects
      vtkSmartPointer<vtkUnstructuredGrid> const vtkOutputNode1
        = vtkSmartPointer<vtkUnstructuredGrid>::New();
      vtkSmartPointer<vtkUnstructuredGrid> const vtkOutputArc1
        = vtkSmartPointer<vtkUnstructuredGrid>::New();
      vtkSmartPointer<vtkUnstructuredGrid> const vtkOutputSegmentation1
        = vtkSmartPointer<vtkUnstructuredGrid>::New();

      vtkSmartPointer<vtkUnstructuredGrid> const vtkOutputNode2
        = vtkSmartPointer<vtkUnstructuredGrid>::New();
      vtkSmartPointer<vtkUnstructuredGrid> const vtkOutputArc2
        = vtkSmartPointer<vtkUnstructuredGrid>::New();
      vtkSmartPointer<vtkUnstructuredGrid> const vtkOutputSegmentation2
        = vtkSmartPointer<vtkUnstructuredGrid>::New();

      vtkSmartPointer<vtkMultiBlockDataSet> const vtkBlockNodes
        = vtkSmartPointer<vtkMultiBlockDataSet>::New();
      vtkSmartPointer<vtkMultiBlockDataSet> const vtkBlockArcs
        = vtkSmartPointer<vtkMultiBlockDataSet>::New();
      vtkSmartPointer<vtkMultiBlockDataSet> const vtkBlockSegs
        = vtkSmartPointer<vtkMultiBlockDataSet>::New();

      // Fill vtk objects
      ttkMergeTreeVisualization visuMaker;
      visuMaker.setPlanarLayout(PlanarLayout);
      visuMaker.setBranchDecompositionPlanarLayout(
        BranchDecompositionPlanarLayout);
      visuMaker.setBranchSpacing(BranchSpacing);
      visuMaker.setRescaleTreesIndividually(RescaleTreesIndividually);
      visuMaker.setOutputSegmentation(OutputSegmentation);
      visuMaker.setDimensionSpacing(DimensionSpacing);
      visuMaker.setDimensionToShift(DimensionToShift);
      visuMaker.setDimensionsShift(XShift, YShift, ZShift);
      visuMaker.setImportantPairs(ImportantPairs);
      visuMaker.setMaximumImportantPairs(MaximumImportantPairs);
      visuMaker.setMinimumImportantPairs(MinimumImportantPairs);
      visuMaker.setImportantPairsSpacing(ImportantPairsSpacing);
      visuMaker.setNonImportantPairsSpacing(NonImportantPairsSpacing);
      visuMaker.setNonImportantPairsProximity(NonImportantPairsProximity);
      visuMaker.setExcludeImportantPairsHigher(ExcludeImportantPairsHigher);
      visuMaker.setExcludeImportantPairsLower(ExcludeImportantPairsLower);
      visuMaker.setIsPersistenceDiagram(IsPersistenceDiagram);
      visuMaker.setPathPlanarLayout(PathPlanarLayout);
      // visuMaker.setPathPlanarLayout(baseModule == 2);

      nodeCorr.clear();
      // First tree
      visuMaker.setNoSampleOffset(1);
      visuMaker.setTreesNodes(treesNodes[0]);
      visuMaker.copyPointData(treesNodes[0], trees1NodeCorrMesh[0]);
      visuMaker.setTreesNodeCorrMesh(trees1NodeCorrMesh[0]);
      visuMaker.setTreesSegmentation(treesSegmentation[0]);
      visuMaker.setVtkOutputNode(vtkOutputNode1);
      if(IsPersistenceDiagram)
        visuMaker.setVtkOutputArc(vtkOutputNode1);
      else
        visuMaker.setVtkOutputArc(vtkOutputArc1);
      visuMaker.setVtkOutputSegmentation(vtkOutputSegmentation1);
      visuMaker.setDebugLevel(this->debugLevel_);
      visuMaker.setIsPersistenceDiagram(IsPersistenceDiagram);

      visuMaker.makeTreesOutput<dataType>(tree1);
      nodeCorr.push_back(visuMaker.getNodeCorr()[0]);

      // Second tree
      visuMaker.setISampleOffset(1);
      visuMaker.setTreesNodes(treesNodes[1]);
      visuMaker.clearAllCustomArrays();
      visuMaker.copyPointData(treesNodes[1], trees1NodeCorrMesh[1]);
      visuMaker.setTreesNodeCorrMesh(trees1NodeCorrMesh[1]);
      visuMaker.setTreesSegmentation(treesSegmentation[1]);
      visuMaker.setVtkOutputNode(vtkOutputNode2);
      if(IsPersistenceDiagram)
        visuMaker.setVtkOutputArc(vtkOutputNode2);
      else
        visuMaker.setVtkOutputArc(vtkOutputArc2);
      visuMaker.setVtkOutputSegmentation(vtkOutputSegmentation2);

      visuMaker.makeTreesOutput<dataType>(tree2);
      nodeCorr.push_back(visuMaker.getNodeCorr()[0]);

      // Field data
      vtkOutputNode1->GetFieldData()->ShallowCopy(
        treesNodes[0]->GetFieldData());
      vtkOutputNode2->GetFieldData()->ShallowCopy(
        treesNodes[1]->GetFieldData());
      if(not IsPersistenceDiagram) {
        vtkOutputArc1->GetFieldData()->ShallowCopy(
          treesArcs[0]->GetFieldData());
        vtkOutputArc2->GetFieldData()->ShallowCopy(
          treesArcs[1]->GetFieldData());
      }
      if(treesSegmentation[0])
        addFieldData(treesSegmentation[0], vtkOutputNode1);
      if(treesSegmentation[1])
        addFieldData(treesSegmentation[1], vtkOutputNode2);
      if(OutputSegmentation) {
        vtkOutputSegmentation1->GetFieldData()->ShallowCopy(
          treesSegmentation[0]->GetFieldData());
        vtkOutputSegmentation2->GetFieldData()->ShallowCopy(
          treesSegmentation[1]->GetFieldData());
      }

      // Construct multiblock
      if(IsPersistenceDiagram and not OutputSegmentation) {
        output_clusters->SetNumberOfBlocks(2);
        output_clusters->SetBlock(0, vtkOutputNode1);
        output_clusters->SetBlock(1, vtkOutputNode2);
      } else {
        vtkBlockNodes->SetNumberOfBlocks(2);
        vtkBlockNodes->SetBlock(0, vtkOutputNode1);
        vtkBlockNodes->SetBlock(1, vtkOutputNode2);

        if(not IsPersistenceDiagram) {
          vtkBlockArcs->SetNumberOfBlocks(2);
          vtkBlockArcs->SetBlock(0, vtkOutputArc1);
          vtkBlockArcs->SetBlock(1, vtkOutputArc2);
        }

        output_clusters->SetNumberOfBlocks(1 + !IsPersistenceDiagram
                                           + OutputSegmentation);
        output_clusters->SetBlock(0, vtkBlockNodes);
        if(not IsPersistenceDiagram)
          output_clusters->SetBlock(1, vtkBlockArcs);
        if(OutputSegmentation) {
          vtkBlockSegs->SetNumberOfBlocks(2);
          vtkBlockSegs->SetBlock(0, vtkOutputSegmentation1);
          vtkBlockSegs->SetBlock(1, vtkOutputSegmentation2);
          int const segBlockID = 1 + !IsPersistenceDiagram;
          output_clusters->SetBlock(segBlockID, vtkBlockSegs);
        }
      }

      // ------------------------------------------
      // --- Matching
      // ------------------------------------------
      // Declare vtk objects
      vtkSmartPointer<vtkUnstructuredGrid> const vtkOutputMatching
        = vtkSmartPointer<vtkUnstructuredGrid>::New();

      // Fill vtk objects
      ttkMergeTreeVisualization visuMakerMatching;
      visuMakerMatching.setVtkOutputMatching(vtkOutputMatching);
      visuMakerMatching.setOutputMatching(outputMatching);
      visuMakerMatching.setVtkOutputNode2(vtkOutputNode1);
      visuMakerMatching.setVtkOutputNode1(vtkOutputNode2);
      visuMakerMatching.setNodeCorr1(nodeCorr);
      visuMakerMatching.setDebugLevel(this->debugLevel_);
      visuMakerMatching.setPathPlanarLayout(PathPlanarLayout);
      // visuMakerMatching.setPathPlanarLayout(baseModule == 2);

      visuMakerMatching.makeMatchingOutput<dataType>(tree1, tree2);

      // Field data
      vtkNew<vtkDoubleArray> vtkDistance{};
      vtkDistance->SetName("Distance");
      vtkDistance->SetNumberOfTuples(1);
      vtkDistance->SetTuple1(0, finalDistances[0]);
      vtkOutputMatching->GetFieldData()->AddArray(vtkDistance);

      // Construct multiblock
      output_matchings->SetNumberOfBlocks(1);
      output_matchings->SetBlock(0, vtkOutputMatching);
    }
  } else {
    // ---------------------------------------------------------------
    // - Barycenter/Clustering output
    // ---------------------------------------------------------------
    if(OutputTrees) {
      // --- Declare internal arrays
      std::vector<std::vector<SimplexId>> nodeCorrBary(NumberOfBarycenters),
        nodeCorrBary2((numInputs2 != 0) * NumberOfBarycenters);
      std::vector<std::vector<float>> allBaryPercentMatch(NumberOfBarycenters),
        allBaryPercentMatch2((numInputs2 != 0) * NumberOfBarycenters);
      std::vector<FTMTree_MT *> barycentersTree, barycentersTree2;
      mergeTreeToFTMTree<dataType>(barycenters, barycentersTree);
      mergeTreeToFTMTree<dataType>(barycenters2, barycentersTree2);

      // ------------------------------------------
      // --- Input trees
      // ------------------------------------------
      if(IsPersistenceDiagram and not OutputSegmentation) {
        output_clusters->SetNumberOfBlocks(numInputs);
      } else {
        output_clusters->SetNumberOfBlocks((OutputSegmentation ? 3 : 2));
        vtkSmartPointer<vtkMultiBlockDataSet> const vtkBlockNodes
          = vtkSmartPointer<vtkMultiBlockDataSet>::New();
        vtkBlockNodes->SetNumberOfBlocks(numInputs);
        output_clusters->SetBlock(0, vtkBlockNodes);
        vtkSmartPointer<vtkMultiBlockDataSet> const vtkBlockArcs
          = vtkSmartPointer<vtkMultiBlockDataSet>::New();
        vtkBlockArcs->SetNumberOfBlocks(numInputs);
        output_clusters->SetBlock(1, vtkBlockArcs);
        if(OutputSegmentation) {
          vtkSmartPointer<vtkMultiBlockDataSet> const vtkBlockSegs
            = vtkSmartPointer<vtkMultiBlockDataSet>::New();
          vtkBlockSegs->SetNumberOfBlocks(numInputs);
          output_clusters->SetBlock(2, vtkBlockSegs);
        }
      }
      for(unsigned int c = 0; c < NumberOfBarycenters; ++c) {
        /*#ifdef TTK_ENABLE_OPENMP
        #pragma omp parallel for schedule(dynamic)
        num_threads(this->threadNumber_) #endif*/
        for(int i = 0; i < numInputs; ++i) {
          if(clusteringAssignment[i] != (int)c)
            continue;

          // Declare vtk objects
          vtkSmartPointer<vtkUnstructuredGrid> vtkOutputNode
            = vtkSmartPointer<vtkUnstructuredGrid>::New();
          vtkSmartPointer<vtkUnstructuredGrid> const vtkOutputArc
            = vtkSmartPointer<vtkUnstructuredGrid>::New();
          vtkSmartPointer<vtkUnstructuredGrid> const vtkOutputSegmentation
            = vtkSmartPointer<vtkUnstructuredGrid>::New();

          // Fill vtk objects
          ttkMergeTreeVisualization visuMaker;
          visuMaker.setPlanarLayout(PlanarLayout);
          visuMaker.setBranchDecompositionPlanarLayout(
            BranchDecompositionPlanarLayout);
          visuMaker.setBranchSpacing(BranchSpacing);
          visuMaker.setRescaleTreesIndividually(RescaleTreesIndividually);
          visuMaker.setOutputSegmentation(OutputSegmentation);
          visuMaker.setDimensionSpacing(DimensionSpacing);
          visuMaker.setDimensionToShift(DimensionToShift);
          visuMaker.setDimensionsShift(XShift, YShift, ZShift);
          visuMaker.setImportantPairs(ImportantPairs);
          visuMaker.setMaximumImportantPairs(MaximumImportantPairs);
          visuMaker.setMinimumImportantPairs(MinimumImportantPairs);
          visuMaker.setImportantPairsSpacing(ImportantPairsSpacing);
          visuMaker.setNonImportantPairsSpacing(NonImportantPairsSpacing);
          visuMaker.setNonImportantPairsProximity(NonImportantPairsProximity);
          visuMaker.setExcludeImportantPairsHigher(ExcludeImportantPairsHigher);
          visuMaker.setExcludeImportantPairsLower(ExcludeImportantPairsLower);
          visuMaker.setIsPersistenceDiagram(IsPersistenceDiagram);
          visuMaker.setTreesNodes(treesNodes);
          visuMaker.copyPointData(treesNodes[i], trees1NodeCorrMesh[i]);
          visuMaker.setTreesNodeCorrMesh(trees1NodeCorrMesh);
          visuMaker.setTreesSegmentation(treesSegmentation);
          visuMaker.setVtkOutputNode(vtkOutputNode);
          if(IsPersistenceDiagram)
            visuMaker.setVtkOutputArc(vtkOutputNode);
          else
            visuMaker.setVtkOutputArc(vtkOutputArc);
          visuMaker.setVtkOutputSegmentation(vtkOutputSegmentation);
          visuMaker.setClusteringAssignment(clusteringAssignment);
          visuMaker.setOutputMatchingBarycenter(outputMatchingBarycenter);
          visuMaker.setPathMatchings(outputMatchings_path);
          visuMaker.setPrintTreeId(i);
          visuMaker.setPrintClusterId(c);
          visuMaker.setDebugLevel(this->debugLevel_);
          visuMaker.setIsPersistenceDiagram(IsPersistenceDiagram);
          visuMaker.setIsPDSadMax(JoinSplitMixtureCoefficient == 0);
          visuMaker.setPathPlanarLayout(PathPlanarLayout);
          visuMaker.setEnableBarycenterAlignment(baseModule == 2);
          // visuMaker.setPathPlanarLayout(baseModule == 2);

          visuMaker.makeTreesOutput<dataType>(
            intermediateTrees, barycentersTree);
          auto nodeCorrT = visuMaker.getNodeCorr();
          nodeCorr[i] = nodeCorrT[i];
          if(IsPersistenceDiagram and JoinSplitMixtureCoefficient != 0
             and JoinSplitMixtureCoefficient != 1)
            makeDoubleInputPersistenceDiagramOutput<dataType>(
              visuMaker, vtkOutputNode, intermediateTrees2, barycentersTree2,
              outputMatchingBarycenter2, trees2NodeCorrMesh, treesNodes[i], i,
              nodeCorr2[i]);

          // Field data
          vtkOutputNode->GetFieldData()->ShallowCopy(
            treesNodes[i]->GetFieldData());
          if(not IsPersistenceDiagram)
            vtkOutputArc->GetFieldData()->ShallowCopy(
              treesArcs[i]->GetFieldData());
          if(treesSegmentation[i])
            addFieldData(treesSegmentation[i], vtkOutputNode);
          if(OutputSegmentation)
            vtkOutputSegmentation->GetFieldData()->ShallowCopy(
              treesSegmentation[i]->GetFieldData());

          vtkNew<vtkDoubleArray> vtkClusterAssignment{};
          vtkClusterAssignment->SetName("ClusterAssignment");
          vtkClusterAssignment->SetNumberOfTuples(1);
          vtkClusterAssignment->SetTuple1(0, clusteringAssignment[i]);
          vtkOutputNode->GetFieldData()->AddArray(vtkClusterAssignment);

          // Construct multiblock
          if(IsPersistenceDiagram and not OutputSegmentation) {
            output_clusters->SetBlock(i, vtkOutputNode);
          } else {
            vtkMultiBlockDataSet::SafeDownCast(output_clusters->GetBlock(0))
              ->SetBlock(i, vtkOutputNode);
            if(not IsPersistenceDiagram)
              vtkMultiBlockDataSet::SafeDownCast(output_clusters->GetBlock(1))
                ->SetBlock(i, vtkOutputArc);
            if(OutputSegmentation) {
              int const segBlockID = 1 + !IsPersistenceDiagram;
              vtkMultiBlockDataSet::SafeDownCast(
                output_clusters->GetBlock(segBlockID))
                ->SetBlock(i, vtkOutputSegmentation);
            }
          }
        }
      }

      // ------------------------------------------
      // --- Barycenter(s)
      // ------------------------------------------
      if(IsPersistenceDiagram) {
        output_centroids->SetNumberOfBlocks(NumberOfBarycenters);
      } else {
        output_centroids->SetNumberOfBlocks(2);
        vtkSmartPointer<vtkMultiBlockDataSet> const vtkBlockNodes2
          = vtkSmartPointer<vtkMultiBlockDataSet>::New();
        vtkBlockNodes2->SetNumberOfBlocks(NumberOfBarycenters);
        output_centroids->SetBlock(0, vtkBlockNodes2);
        vtkSmartPointer<vtkMultiBlockDataSet> const vtkBlockArcs2
          = vtkSmartPointer<vtkMultiBlockDataSet>::New();
        vtkBlockArcs2->SetNumberOfBlocks(NumberOfBarycenters);
        output_centroids->SetBlock(1, vtkBlockArcs2);
      }
      for(unsigned int c = 0; c < NumberOfBarycenters; ++c) {

        // Declare vtk objects
        vtkSmartPointer<vtkUnstructuredGrid> vtkOutputNode
          = vtkSmartPointer<vtkUnstructuredGrid>::New();
        vtkSmartPointer<vtkUnstructuredGrid> const vtkOutputArc
          = vtkSmartPointer<vtkUnstructuredGrid>::New();
        vtkSmartPointer<vtkUnstructuredGrid> const vtkOutputSegmentation
          = vtkSmartPointer<vtkUnstructuredGrid>::New();

        // Fill vtk objects
        ttkMergeTreeVisualization visuMakerBary;
        visuMakerBary.setPlanarLayout(PlanarLayout);
        visuMakerBary.setBranchDecompositionPlanarLayout(
          BranchDecompositionPlanarLayout);
        visuMakerBary.setBranchSpacing(BranchSpacing);
        visuMakerBary.setRescaleTreesIndividually(RescaleTreesIndividually);
        visuMakerBary.setOutputSegmentation(false);
        visuMakerBary.setDimensionSpacing(DimensionSpacing);
        visuMakerBary.setDimensionToShift(DimensionToShift);
        visuMakerBary.setDimensionsShift(XShift, YShift, ZShift);
        visuMakerBary.setImportantPairs(ImportantPairs);
        visuMakerBary.setMaximumImportantPairs(MaximumImportantPairs);
        visuMakerBary.setMinimumImportantPairs(MinimumImportantPairs);
        visuMakerBary.setImportantPairsSpacing(ImportantPairsSpacing);
        visuMakerBary.setNonImportantPairsSpacing(NonImportantPairsSpacing);
        visuMakerBary.setNonImportantPairsProximity(NonImportantPairsProximity);
        visuMakerBary.setExcludeImportantPairsHigher(
          ExcludeImportantPairsHigher);
        visuMakerBary.setExcludeImportantPairsLower(ExcludeImportantPairsLower);
        visuMakerBary.setIsPersistenceDiagram(IsPersistenceDiagram);
        visuMakerBary.setShiftMode(1); // Star Barycenter
        visuMakerBary.setTreesNodes(treesNodes);
        visuMakerBary.setTreesNodeCorrMesh(trees1NodeCorrMesh);
        visuMakerBary.setTreesSegmentation(treesSegmentation);
        visuMakerBary.setVtkOutputNode(vtkOutputNode);
        if(IsPersistenceDiagram)
          visuMakerBary.setVtkOutputArc(vtkOutputNode);
        else
          visuMakerBary.setVtkOutputArc(vtkOutputArc);
        visuMakerBary.setVtkOutputSegmentation(vtkOutputSegmentation);
        visuMakerBary.setClusteringAssignment(clusteringAssignment);
        visuMakerBary.setOutputMatchingBarycenter(outputMatchingBarycenter);
        visuMakerBary.setPathMatchings(outputMatchings_path);
        visuMakerBary.setPrintTreeId(c);
        visuMakerBary.setPrintClusterId(c);
        if(numInputs == 2 and NumberOfBarycenters == 1) {
          visuMakerBary.setBarycenterPositionAlpha(BarycenterPositionAlpha);
          visuMakerBary.setAlpha(Alpha);
        }
        visuMakerBary.setDebugLevel(this->debugLevel_);
        visuMakerBary.setIsPersistenceDiagram(IsPersistenceDiagram);
        visuMakerBary.setIsPDSadMax(JoinSplitMixtureCoefficient == 0);
        visuMakerBary.setPathPlanarLayout(PathPlanarLayout);
        visuMakerBary.setEnableBarycenterAlignment(baseModule == 2);
        // visuMakerBary.setPathPlanarLayout(baseModule == 2);

        visuMakerBary.makeTreesOutput<dataType>(
          intermediateTrees, barycentersTree);
        auto nodeCorrBaryT = visuMakerBary.getNodeCorr();
        nodeCorrBary[c] = nodeCorrBaryT[c];
        auto allBaryPercentMatchT = visuMakerBary.getAllBaryPercentMatch();
        allBaryPercentMatch[c] = allBaryPercentMatchT[c];

        if(IsPersistenceDiagram and JoinSplitMixtureCoefficient != 0
           and JoinSplitMixtureCoefficient != 1) {
          makeDoubleInputPersistenceDiagramOutput<dataType>(
            visuMakerBary, vtkOutputNode, intermediateTrees2, barycentersTree2,
            outputMatchingBarycenter2, trees2NodeCorrMesh, nullptr, c,
            nodeCorrBary2[c]);
          allBaryPercentMatchT = visuMakerBary.getAllBaryPercentMatch();
          allBaryPercentMatch2[c] = allBaryPercentMatchT[c];
        }

        // Field data
        vtkNew<vtkDoubleArray> vtkClusterAssignment{};
        vtkClusterAssignment->SetName("ClusterAssignment");
        vtkClusterAssignment->SetNumberOfTuples(1);
        vtkClusterAssignment->SetTuple1(0, c);
        vtkOutputNode->GetFieldData()->AddArray(vtkClusterAssignment);

        // Construct multiblock
        if(IsPersistenceDiagram) {
          output_centroids->SetBlock(c, vtkOutputNode);
        } else {
          vtkMultiBlockDataSet::SafeDownCast(output_centroids->GetBlock(0))
            ->SetBlock(c, vtkOutputNode);
          vtkMultiBlockDataSet::SafeDownCast(output_centroids->GetBlock(1))
            ->SetBlock(c, vtkOutputArc);
        }
      }

      // ------------------------------------------
      // --- Matching
      // ------------------------------------------
      output_matchings->SetNumberOfBlocks(numInputs);
      for(unsigned int c = 0; c < NumberOfBarycenters; ++c) {
        for(int i = 0; i < numInputs; ++i) {
          if(clusteringAssignment[i] != (int)c)
            continue;

          // Declare vtk objects
          vtkSmartPointer<vtkUnstructuredGrid> vtkOutputMatching
            = vtkSmartPointer<vtkUnstructuredGrid>::New();
          vtkSmartPointer<vtkUnstructuredGrid> const vtkOutputNode1
            = vtkUnstructuredGrid::SafeDownCast(
              (IsPersistenceDiagram and not OutputSegmentation
                 ? output_clusters->GetBlock(i)
                 : vtkMultiBlockDataSet::SafeDownCast(
                     output_clusters->GetBlock(0))
                     ->GetBlock(i)));
          vtkSmartPointer<vtkUnstructuredGrid> const vtkOutputNode2
            = vtkUnstructuredGrid::SafeDownCast(
              (IsPersistenceDiagram ? output_centroids->GetBlock(c)
                                    : vtkMultiBlockDataSet::SafeDownCast(
                                        output_centroids->GetBlock(0))
                                        ->GetBlock(c)));

          // Fill vtk objects
          ttkMergeTreeVisualization visuMakerMatching;
          visuMakerMatching.setVtkOutputMatching(vtkOutputMatching);
          visuMakerMatching.setOutputMatchingBarycenter(
            outputMatchingBarycenter);
          visuMakerMatching.setAllBaryPercentMatch(allBaryPercentMatch);
          visuMakerMatching.setVtkOutputNode1(vtkOutputNode1);
          visuMakerMatching.setVtkOutputNode2(vtkOutputNode2);
          visuMakerMatching.setNodeCorr1(nodeCorr);
          visuMakerMatching.setNodeCorr2(nodeCorrBary);
          visuMakerMatching.setPrintTreeId(i);
          visuMakerMatching.setPrintClusterId(c);
          visuMakerMatching.setDebugLevel(this->debugLevel_);
          visuMakerMatching.setPathPlanarLayout(PathPlanarLayout);
          // visuMakerMatching.setPathPlanarLayout(baseModule == 2);

          visuMakerMatching.makeMatchingOutput<dataType>(
            intermediateTrees, barycentersTree);
          if(IsPersistenceDiagram and JoinSplitMixtureCoefficient != 0
             and JoinSplitMixtureCoefficient != 1)
            makeDoubleInputPersistenceDiagramMatching<dataType>(
              visuMakerMatching, vtkOutputMatching, intermediateTrees2,
              barycentersTree2, outputMatchingBarycenter2, nodeCorr2,
              nodeCorrBary2, allBaryPercentMatch2);

          // Field data
          vtkNew<vtkDoubleArray> vtkDistance{};
          vtkDistance->SetName("Distance");
          vtkDistance->SetNumberOfTuples(1);
          vtkDistance->SetTuple1(0, finalDistances[i]);
          vtkOutputMatching->GetFieldData()->AddArray(vtkDistance);

          // Construct multiblock
          output_matchings->SetBlock(i, vtkOutputMatching);
        }
      }
    }
  }

  printMsg(
    "Trees output", 1, t_makeTreesOutput.getElapsedTime(), this->threadNumber_);

  return 1;
}<|MERGE_RESOLUTION|>--- conflicted
+++ resolved
@@ -4,11 +4,7 @@
 #include <FTMTreeUtils.h>
 #include <MergeTreeUtils.h>
 #include <MergeTreeVisualization.h>
-<<<<<<< HEAD
 #include <PathMappingDistance.h>
-#include <ttkFTMTreeUtils.h>
-=======
->>>>>>> d62469c0
 #include <ttkMergeTreeClustering.h>
 #include <ttkMergeTreeUtils.h>
 #include <ttkMergeTreeVisualization.h>
@@ -253,7 +249,6 @@
 
   // Call base
   if(not ComputeBarycenter) {
-<<<<<<< HEAD
     if(baseModule == 0) {
       MergeTreeDistance mergeTreeDistance;
       mergeTreeDistance.setAssignmentSolver(AssignmentSolver);
@@ -273,6 +268,7 @@
       mergeTreeDistance.setDeleteMultiPersPairs(DeleteMultiPersPairs);
       mergeTreeDistance.setEpsilon1UseFarthestSaddle(Epsilon1UseFarthestSaddle);
       mergeTreeDistance.setIsPersistenceDiagram(IsPersistenceDiagram);
+      mergeTreeDistance.setNonMatchingWeight(NonMatchingWeight);
       mergeTreeDistance.setThreadNumber(this->threadNumber_);
       mergeTreeDistance.setDebugLevel(this->debugLevel_);
 
@@ -344,34 +340,6 @@
       // std::vector<std::vector<ttk::SimplexId>>{nodeCorr1,nodeCorr2};
       finalDistances = std::vector<double>{distance};
     }
-=======
-    MergeTreeDistance mergeTreeDistance;
-    mergeTreeDistance.setAssignmentSolver(AssignmentSolver);
-    mergeTreeDistance.setEpsilonTree1(EpsilonTree1);
-    mergeTreeDistance.setEpsilonTree2(EpsilonTree2);
-    mergeTreeDistance.setEpsilon2Tree1(Epsilon2Tree1);
-    mergeTreeDistance.setEpsilon2Tree2(Epsilon2Tree2);
-    mergeTreeDistance.setEpsilon3Tree1(Epsilon3Tree1);
-    mergeTreeDistance.setEpsilon3Tree2(Epsilon3Tree2);
-    mergeTreeDistance.setBranchDecomposition(BranchDecomposition);
-    mergeTreeDistance.setPersistenceThreshold(PersistenceThreshold);
-    mergeTreeDistance.setNormalizedWasserstein(NormalizedWasserstein);
-    mergeTreeDistance.setKeepSubtree(KeepSubtree);
-    mergeTreeDistance.setUseMinMaxPair(UseMinMaxPair);
-    mergeTreeDistance.setCleanTree(true);
-    mergeTreeDistance.setPostprocess(OutputTrees);
-    mergeTreeDistance.setDeleteMultiPersPairs(DeleteMultiPersPairs);
-    mergeTreeDistance.setEpsilon1UseFarthestSaddle(Epsilon1UseFarthestSaddle);
-    mergeTreeDistance.setIsPersistenceDiagram(IsPersistenceDiagram);
-    mergeTreeDistance.setNonMatchingWeight(NonMatchingWeight);
-    mergeTreeDistance.setThreadNumber(this->threadNumber_);
-    mergeTreeDistance.setDebugLevel(this->debugLevel_);
-
-    distance = mergeTreeDistance.execute<dataType>(
-      intermediateMTrees[0], intermediateMTrees[1], outputMatching);
-    trees1NodeCorrMesh = mergeTreeDistance.getTreesNodeCorr();
-    finalDistances = std::vector<double>{distance};
->>>>>>> d62469c0
   } else {
     if(NumberOfBarycenters == 1) { // and numInputs2==0){
       MergeTreeBarycenter mergeTreeBarycenter;
