--- conflicted
+++ resolved
@@ -129,14 +129,8 @@
   // Call package
   int status = 0;
 
-<<<<<<< HEAD
-
-//  switch (dataType1) {
-//    vtkTemplateMacro(({
-=======
   //  switch (dataType1) {
   //    vtkTemplateMacro(({
->>>>>>> 9c3064f0
   // TODO template my methods
   std::vector<diagramTuple> CTDiagram1;
   std::vector<diagramTuple> CTDiagram2;
