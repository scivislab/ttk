--- conflicted
+++ resolved
@@ -6,17 +6,11 @@
 #define BSaddle1 ttk::CriticalType::Saddle1
 #define BSaddle2 ttk::CriticalType::Saddle2
 
-<<<<<<< HEAD
 //
 #include <stdlib.h> /* srand, rand */
 //
 #include <cmath>
 //
-=======
-
-#include <cmath>
-#include <stdlib.h> /* srand, rand */
->>>>>>> 043ac06c
 
 #include <algorithm>
 //
@@ -281,11 +275,7 @@
         // cout<<"EPSILON FOR MATCHINGS : "<<epsilon_[2]<<endl;
         std::vector<dataType> max_shift_vec
           = updateCentroidsPosition(&min_off_diag_price, &min_diag_price,
-<<<<<<< HEAD
-                                    all_matchings_per_type_and_cluster);
-=======
                                     all_matchings_per_type_and_cluster, 0);
->>>>>>> 043ac06c
         // cout<<" update centroid done"<<endl;
         if(do_min_ && !UseDeltaLim_) {
           precision_min_ = (epsilon_[0] < epsilon0[0] / 500.);
@@ -295,7 +285,7 @@
         }
         if(do_max_ && !UseDeltaLim_) {
           precision_max_ = (epsilon_[2] < epsilon0[2] / 500.);
-<<<<<<< HEAD
+
         }
 
         for(int i_crit = 0; i_crit < 3; i_crit++) {
@@ -317,51 +307,25 @@
         }
 
         if(epsilon_[0] < epsilon_min_ /*&& diagrams_complete[0]*/) {
-          cout << "[min barycenter] epsilon under minimal value " << endl;
-=======
-        }
-
-        for(int i_crit = 0; i_crit < 3; i_crit++) {
-          if(*(current_dos[i_crit]) /*&& (!*(current_prec[i_crit]) || !diagrams_complete[i_crit] ) */) {
-            // cout<<"maxshift : "<<max_shift_vec[2]<<endl;
-            epsilon_candidate[i_crit] = std::min(
-              std::max(max_shift_vec[i_crit] / 8., epsilon_[i_crit] / 5.),
-              epsilon0[i_crit] / pow(n_iterations_, 2));
-
-            if(epsilon_candidate[i_crit] < epsilon_[i_crit]
-               && (!diagrams_complete[i_crit])) {
-              epsilon_[i_crit] = epsilon_candidate[i_crit];
-            } else if(diagrams_complete[i_crit]) {
-              epsilon_[i_crit] = epsilon_candidate[i_crit];
-            } else {
-              epsilon_[i_crit] *= 0.95;
-            }
-          }
-        }
-
-        if(epsilon_[0] < epsilon_min_ /*&& diagrams_complete[0]*/) {
           if(debugLevel_>4){
             cout << "[min barycenter] epsilon under minimal value " << endl;
           }
->>>>>>> 043ac06c
           do_min_ = false;
           epsilon_[0] = epsilon_min_;
           diagrams_complete[0] = true;
         }
         if(epsilon_[1] < epsilon_min_ /*&& diagrams_complete[1]*/) {
-<<<<<<< HEAD
-=======
           if(debugLevel_>4){
             cout << "[sad barycenter] epsilon under minimal value " << endl;
           }
->>>>>>> 043ac06c
           do_sad_ = false;
           epsilon_[1] = epsilon_min_;
           diagrams_complete[1] = true;
         }
         if(epsilon_[2] < epsilon_min_ /*&& diagrams_complete[2]*/) {
-<<<<<<< HEAD
-          cout << "[max barycenter] epsilon under minimal value " << endl;
+          if(debugLevel_>4){
+            cout << "[max barycenter] epsilon under minimal value " << endl;
+          }
           do_max_ = false;
           epsilon_[2] = epsilon_min_;
           diagrams_complete[2] = true;
@@ -521,6 +485,9 @@
         // passed? : "<<(bool)(epsilon_<epsilon0/500.)<<std::endl;
       }
     }
+    std::vector<dataType> max_shift_vec
+          = updateCentroidsPosition(&min_off_diag_price, &min_diag_price,
+                                    all_matchings_per_type_and_cluster, 1);
     resetDosToOriginalValues();
     if(debugLevel_ > 0) {
       std::cout << "[PersistenceDiagramsClustering] Final Cost : "
@@ -588,240 +555,6 @@
         }
       }
     }
-=======
-          if(debugLevel_>4){
-            cout << "[max barycenter] epsilon under minimal value " << endl;
-          }
-          do_max_ = false;
-          epsilon_[2] = epsilon_min_;
-          diagrams_complete[2] = true;
-        }
-
-        if(diagrams_complete[0] && diagrams_complete[1]
-           && diagrams_complete[2]) {
-          use_progressive_ = false;
-          all_diagrams_complete = true;
-        }
-        // std::cout<<"going to NOT update clusters"<<std::endl;
-        if(use_accelerated_) {
-          // std::cout<<"update clusters"<<std::endl;
-          acceleratedUpdateClusters();
-          // std::cout<<"update clusters done"<<std::endl;
-        } else {
-          // updateClusters();
-        }
-        // printClustering();
-        // std::cout<<"clusters updated"<<std::endl;
-        // if(cost_<min_cost && n_iterations_>2 && epsilon_<epsilon0/1000.){
-        //     min_cost=cost_;
-        // }
-        // else if(n_iterations_>2 && epsilon_<epsilon0/1000. &&
-        // cost_>min_cost){
-        //     converged=true;
-        // }
-
-        // bool precision_criterion_reached = ( !(original_dos[0]) ||
-        // (epsilon_[0]<epsilon0[0]/500.) ) /* && ( !(original_dos[1]) ||
-        // (epsilon_[1]<epsilon0[1]/500.) ) */ && ( !(original_dos[2])
-        // && (epsilon_[2]<epsilon0[2]/500.) ); bool precision_criterion_reached
-        // = epsilon_[0]<epsilon0[0]/500. && epsilon_[2]<epsilon0[2]/500.;
-        //
-        precision_criterion_
-          = precision_min_ && precision_sad_ && precision_max_;
-        bool precision_criterion_reached = precision_criterion_;
-
-        if(debugLevel_ > 3) {
-          std::cout << "Iteration " << n_iterations_
-                    << ", Epsilon = " << epsilon_[0] << " " << epsilon_[1]
-                    << " " << epsilon_[2] << std::endl;
-          std::cout << " complete ? :  " << diagrams_complete[0] << " "
-                    << diagrams_complete[1] << " " << diagrams_complete[2]
-                    << " " << std::endl;
-          // std::cout << "global precison criterion : " <<
-          // precision_criterion_reached << std::endl;
-          std::cout << " precision ? :  " << precision_min_ << " "
-                    << precision_sad_ << " " << precision_max_ << " "
-                    << std::endl;
-          // std::cout<< " epsilons ? :  "<< epsilon0[0]/500. <<" " <<
-          // epsilon0[1]/500. <<" " << epsilon0[2]/500. <<" " << std::endl;
-          std::cout << " all complete ? :  " << all_diagrams_complete
-                    << "   useprog ? " << use_progressive_ << "  and DOs ? "
-                    << do_min_ << do_sad_ << do_max_ << endl;
-          // << "  and cDOs ? " << *(current_dos[0]) << *(current_dos[1]) <<
-          // *(current_dos[2])
-          // << std::endl;  // (epsilon_[0]<epsilon0[0]/500.) <<" " <<
-          // (epsilon_[1]<epsilon0[1]/500.) <<" " <<
-          // (epsilon_[2]<epsilon0[2]/500.) <<" " << std::endl;
-          // std::cout << "  original DOs ? " << original_dos[0] <<
-          // original_dos[1] << original_dos[2]
-          // << std::endl;  // (epsilon_[0]<epsilon0[0]/500.) <<" " <<
-          // (epsilon_[1]<epsilon0[1]/500.) <<" " <<
-          // (epsilon_[2]<epsilon0[2]/500.) <<" " << std::endl;
-          std::cout << "                 costmin : " << cost_min_
-                    << " , min_cost_min : " << min_cost_min << std::endl;
-          std::cout << "                 costsad : " << cost_sad_
-                    << " , min_cost_sad : " << min_cost_sad << std::endl;
-          std::cout << "                 costmax : " << cost_max_
-                    << " , min_cost_max : " << min_cost_max << std::endl;
-          // std::cout << " sizes of barycenter : "<<centroids_min_.size()<<"
-          // "<<centroids_saddle_.size()<<"
-          // "<<centroids_max_[0].size()<<std::endl; for(int
-          // i_input=0;i_input<numberOfInputs_;i_input++){
-          //     std::cout << "   sizes of bidder "<<i_input<<" :
-          //     "<<current_bidder_diagrams_min_.size()<<"
-          //     "<<current_bidder_diagrams_saddle_.size()<<"
-          //     "<<current_bidder_diagrams_max_[i_input].size()<<std::endl;
-          // }
-        }
-
-        if(cost_min_ < min_cost_min && n_iterations_ > 2
-           && diagrams_complete[0] /*&& precision_min_*/) {
-          min_cost_min = cost_min_;
-          last_min_cost_obtained_min = 0;
-        } else if(n_iterations_ > 2 && precision_min_ && diagrams_complete[0]) {
-          last_min_cost_obtained_min += 1;
-          if(last_min_cost_obtained_min > 1) {
-            do_min_ = false;
-          }
-        }
-
-        if(cost_sad_ < min_cost_sad && n_iterations_ > 2
-           && diagrams_complete[1] /*&& precision_sad_*/) {
-          min_cost_sad = cost_sad_;
-          last_min_cost_obtained_sad = 0;
-        } else if(n_iterations_ > 2 && precision_sad_ && diagrams_complete[1]) {
-          last_min_cost_obtained_sad += 1;
-          if(last_min_cost_obtained_sad > 1 && diagrams_complete[1]) {
-            do_sad_ = false;
-          }
-        }
-
-        if(cost_max_ < min_cost_max && n_iterations_ > 2
-           && diagrams_complete[2] /*&& precision_max_*/) {
-          min_cost_max = cost_max_;
-          last_min_cost_obtained_max = 0;
-        } else if(n_iterations_ > 2 && precision_max_ && diagrams_complete[2]) {
-          last_min_cost_obtained_max += 1;
-          if(last_min_cost_obtained_max > 1 && diagrams_complete[2]) {
-            do_max_ = false;
-          }
-        }
-
-        if(debugLevel_ > 3) {
-          // std::cout << "Cost = " << cost_ << std::endl;
-          printClustering();
-        }
-        converged = converged
-                    || (all_diagrams_complete && !do_min_ && !do_sad_
-                        && !do_max_ && (precision_criterion_reached));
-        // cout<<"\nconverged ? : "<<converged<<"\n"<<endl;
-      }
-
-      dataType real_cost = 0;
-      // Timer t_real_cost;
-      // real_cost = computeRealCost();
-      total_time
-        += t_inside.getElapsedTime(); // - t_real_cost.getElapsedTime();
-      // cout<<"SO FAR TIME : "<<total_time<<endl;
-      // cout<<"SO FAR REAL COST : "<<real_cost<<endl;
-      // std::cout<<"total_cost_ "<<cost_<<"times "<<total_time<<"
-      // "<<t_inside.getElapsedTime()<<" "<<time_limit_<<std::endl;
-      if(total_time + t_inside.getElapsedTime() > 0.9 * time_limit_) {
-        min_cost_min = cost_min_;
-        min_cost_sad = cost_sad_;
-        min_cost_max = cost_max_;
-        converged = true;
-      }
-      if(total_time > 0.1 * time_limit_) {
-        all_diagrams_complete = true;
-        diagrams_complete[0] = true;
-        diagrams_complete[1] = true;
-        diagrams_complete[2] = true;
-        use_progressive_ = false;
-      }
-      if(debugLevel_ > 4) {
-        std::cout << "== Iteration " << n_iterations_
-                  << " == complete : " << all_diagrams_complete
-                  << " , progressive : " << use_progressive_
-                  << " , converged : " << converged << std::endl;
-        // std::cout<<"                 min_persistence : "<<min_persistence<<"
-        // , epsilon0 : "<<epsilon0<<std::endl; std::cout<<" lowest_persistence
-        // : "<<lowest_persistence<<std::endl; std::cout<<"                 time
-        // limit passed ?  : "<< (bool)(total_time>time_limit_) <<" , eps min
-        // passed? : "<<(bool)(epsilon_<epsilon0/500.)<<std::endl;
-      }
-    }
-    std::vector<dataType> max_shift_vec
-          = updateCentroidsPosition(&min_off_diag_price, &min_diag_price,
-                                    all_matchings_per_type_and_cluster, 1);
-    resetDosToOriginalValues();
-    if(debugLevel_ > 0) {
-      std::cout << "[PersistenceDiagramsClustering] Final Cost : "
-                << min_cost_min + min_cost_sad + min_cost_max << std::endl;
-    }
-    // cout<<"TOTAL ELAPSED "<<total_time<<endl;
-    // dataType real_cost=0;
-    // real_cost=computeRealCost();
-    // cout<<"REAL COST : "<<real_cost<<endl;
-    if(!use_progressive_ && k_ > 1) {
-      clustering_ = old_clustering_; // reverting to last clustering
-    }
-    invertClusters(); // this is to pass the old inverse clustering to the VTK
-                      // wrapper
-    if(debugLevel_ > 0 && k_ > 1) {
-      printClustering();
-    }
-  } // End of timer
-
-  // Filling the final centroids for output
-
-  final_centroids.resize(k_);
-  centroids_sizes_.resize(k_);
-  for(int c = 0; c < k_; c++) {
-    centroids_sizes_[c].resize(3);
-    if(do_min_)
-      centroids_sizes_[c][0] = centroids_min_[c].size();
-    if(do_sad_)
-      centroids_sizes_[c][1] = centroids_saddle_[c].size();
-    if(do_max_)
-      centroids_sizes_[c][2] = centroids_max_[c].size();
-  }
-
-  for(int c = 0; c < k_; ++c) {
-    if(do_min_) {
-      for(int i = 0; i < centroids_min_[c].size(); ++i) {
-        Good<dataType> &g = centroids_min_[c].get(i);
-        std::tuple<float, float, float> critCoords = g.GetCriticalCoordinates();
-        float x = std::get<0>(critCoords);
-        float y = std::get<1>(critCoords);
-        float z = std::get<2>(critCoords);
-        diagramTuple t = std::make_tuple(
-          0, ttk::CriticalType::Local_minimum, 0, ttk::CriticalType::Saddle1,
-          g.getPersistence(), 0, g.x_, x, y, z, g.y_, x, y, z);
-        final_centroids[c].push_back(t);
-        if(g.getPersistence() > 1000) {
-          std::cout << "huho grosse persistence min" << std::endl;
-        }
-      }
-    }
-
-    if(do_sad_) {
-      for(int i = 0; i < centroids_saddle_[c].size(); ++i) {
-        Good<dataType> &g = centroids_saddle_[c].get(i);
-        std::tuple<float, float, float> critCoords = g.GetCriticalCoordinates();
-        float x = std::get<0>(critCoords);
-        float y = std::get<1>(critCoords);
-        float z = std::get<2>(critCoords);
-        diagramTuple t = std::make_tuple(
-          0, ttk::CriticalType::Saddle1, 0, ttk::CriticalType::Saddle2,
-          g.getPersistence(), 1, g.x_, x, y, z, g.y_, x, y, z);
-        final_centroids[c].push_back(t);
-        if(g.getPersistence() > 1000) {
-          std::cout << "huho grosse persistence sad" << std::endl;
-        }
-      }
-    }
->>>>>>> 043ac06c
 
     if(do_max_) {
       for(int i = 0; i < centroids_max_[c].size(); ++i) {
@@ -1419,21 +1152,12 @@
       GoodDiagram<dataType> centroid_min
         = diagramToCentroid(current_bidder_diagrams_min_[candidate_centroid]);
       centroids_min_.push_back(centroid_min);
-<<<<<<< HEAD
     }
     if(do_sad_) {
       GoodDiagram<dataType> centroid_sad = diagramToCentroid(
         current_bidder_diagrams_saddle_[candidate_centroid]);
       centroids_saddle_.push_back(centroid_sad);
     }
-=======
-    }
-    if(do_sad_) {
-      GoodDiagram<dataType> centroid_sad = diagramToCentroid(
-        current_bidder_diagrams_saddle_[candidate_centroid]);
-      centroids_saddle_.push_back(centroid_sad);
-    }
->>>>>>> 043ac06c
     if(do_max_) {
       GoodDiagram<dataType> centroid_max
         = diagramToCentroid(current_bidder_diagrams_max_[candidate_centroid]);
@@ -1463,7 +1187,6 @@
     l_[i] = std::vector<dataType>(k_);
     for(int c = 0; c < k_; ++c) {
       l_[i][c] = 0;
-<<<<<<< HEAD
     }
   }
 
@@ -1475,19 +1198,6 @@
       d_[i].push_back(0);
     }
   }
-=======
-    }
-  }
-
-  // And d_ is a (K x K) matrix storing the distances between each pair of
-  // centroids
-  d_ = std::vector<std::vector<dataType>>(k_);
-  for(int i = 0; i < k_; ++i) {
-    for(int c = 0; c < k_; ++c) {
-      d_[i].push_back(0);
-    }
-  }
->>>>>>> 043ac06c
   return;
 }
 
@@ -1533,7 +1243,6 @@
     GoodDiagram<dataType> D1_min, D1_sad, D1_max;
     if(do_min_) {
       D1_min = centroidWithZeroPrices(centroids_min_[i]);
-<<<<<<< HEAD
     }
     if(do_sad_) {
       D1_sad = centroidWithZeroPrices(centroids_saddle_[i]);
@@ -1541,15 +1250,6 @@
     if(do_max_) {
       D1_max = centroidWithZeroPrices(centroids_max_[i]);
     }
-=======
-    }
-    if(do_sad_) {
-      D1_sad = centroidWithZeroPrices(centroids_saddle_[i]);
-    }
-    if(do_max_) {
-      D1_max = centroidWithZeroPrices(centroids_max_[i]);
-    }
->>>>>>> 043ac06c
     for(int j = i + 1; j < k_; ++j) {
       dataType distance = 0;
       GoodDiagram<dataType> D2_min, D2_sad, D2_max;
@@ -1580,7 +1280,6 @@
     old_clustering_ = clustering_;
     invertClusters();
     initializeEmptyClusters();
-<<<<<<< HEAD
 
     for(int i = 0; i < numberOfInputs_; ++i) {
       dataType min_distance_to_centroid = std::numeric_limits<dataType>::max();
@@ -1592,19 +1291,6 @@
         }
       }
 
-=======
-
-    for(int i = 0; i < numberOfInputs_; ++i) {
-      dataType min_distance_to_centroid = std::numeric_limits<dataType>::max();
-      int cluster = -1;
-      for(int c = 0; c < k_; ++c) {
-        if(distance_matrix[i][c] < min_distance_to_centroid) {
-          min_distance_to_centroid = distance_matrix[i][c];
-          cluster = c;
-        }
-      }
-
->>>>>>> 043ac06c
       clustering_[cluster].push_back(i);
       if(cluster != inv_clustering_[i]) {
         // New centroid attributed to this diagram
@@ -1644,19 +1330,11 @@
         if(do_min_) {
           centroids_with_price_min_[i]
             = centroidWithZeroPrices(centroids_min_[0]);
-<<<<<<< HEAD
         }
         if(do_sad_) {
           centroids_with_price_saddle_[i]
             = centroidWithZeroPrices(centroids_saddle_[0]);
         }
-=======
-        }
-        if(do_sad_) {
-          centroids_with_price_saddle_[i]
-            = centroidWithZeroPrices(centroids_saddle_[0]);
-        }
->>>>>>> 043ac06c
         if(do_max_) {
           centroids_with_price_max_[i]
             = centroidWithZeroPrices(centroids_max_[0]);
@@ -1831,7 +1509,6 @@
           }
         }
       }
-<<<<<<< HEAD
     }
   }
   invertInverseClusters();
@@ -1938,114 +1615,6 @@
       barycenter_inputs_reset_flag = true;
     }
   }
-=======
-    }
-  }
-  invertInverseClusters();
-  for(int c = 0; c < k_; ++c) {
-    if(clustering_[c].size() == 0) {
-      std::cout << "Adding artificial centroid because a cluster was empty"
-                << std::endl;
-      bool idx_acceptable = false;
-      int idx = 0;
-      int increment = 0;
-
-      // std::cout<< " u_ : [ ";
-      // for(int i=0; i<u_.size(); i++){
-      //         std::cout<<" "<<u_[i];
-      //         }
-      //         std::cout<<" ] "<<std::endl;
-      std::vector<dataType> copy_of_u(u_.size());
-      copy_of_u = u_;
-      // cout<<"merde"<<endl;
-      while(!idx_acceptable) {
-        auto argMax = std::max_element(copy_of_u.begin(), copy_of_u.end());
-        idx = std::distance(copy_of_u.begin(), argMax);
-        // cout<<idx<<" "<<inv_clustering_.size()<<" "<<copy_of_u.size()<<endl;
-        // idx = deterministic_ ? idx+1 : rand() % k_;
-        if(inv_clustering_[idx] < k_ && inv_clustering_[idx] >= 0
-           && clustering_[inv_clustering_[idx]].size() > 1) {
-          idx_acceptable = true;
-          int cluster_removal = inv_clustering_[idx];
-          // Removing the index to remove
-          // std::cout<<"\n c : "<<c<< " , idx : "<<idx<<" , cluster removal =
-          // "<<cluster_removal<<std::endl; std::cout<<" chosen idx : "<<idx<<"
-          // and its distance : "<<u_[idx]<<std::endl; std::cout<<" [ "; for(int
-          // iter=0;iter<clustering_[cluster_removal].size(); iter++){
-          //     std::cout<<" "<<clustering_[cluster_removal][iter]<<" ";
-          // }
-          // std::cout<<" ]"<<std::endl;
-          // cout<<" "<<clustering_.size()<<" "<<cluster_removal<<endl;
-          clustering_[cluster_removal].erase(
-            std::remove(clustering_[cluster_removal].begin(),
-                        clustering_[cluster_removal].end(), idx),
-            clustering_[cluster_removal].end());
-          // std::cout<<"[ ";
-          // for(int iter=0;iter<clustering_[cluster_removal].size(); iter++){
-          //     std::cout<<" "<<clustering_[cluster_removal][iter]<<" ";
-          // }
-          // std::cout<<" ]"<<std::endl;
-        } else {
-          // cout<<"test"<<endl;
-          if(copy_of_u.size() > idx) {
-            copy_of_u.erase(argMax);
-          } else {
-            idx_acceptable = true;
-            int cluster_max = 0;
-            if(clustering_[cluster_max].size() > 0) {
-              idx = clustering_[cluster_max][0];
-            }
-            for(int i_test = 1; i_test < k_; i_test++) {
-              if(clustering_[i_test].size() > clustering_[cluster_max].size()) {
-                cluster_max = i_test;
-                idx = clustering_[cluster_max][0];
-              }
-            }
-            int cluster_removal = inv_clustering_[idx];
-            clustering_[cluster_removal].erase(
-              std::remove(clustering_[cluster_removal].begin(),
-                          clustering_[cluster_removal].end(), idx),
-              clustering_[cluster_removal].end());
-          }
-          // cout<<"test done"<<endl;
-          // std::cout<< " copy_of_u : [ ";
-          // for(int i=0; i<copy_of_u.size(); i++){
-          //         std::cout<<" "<<copy_of_u[i];
-          //         }
-          //         std::cout<<" ] "<<std::endl;
-        }
-        increment += 1;
-      }
-
-      // cout<<"merde"<<endl;
-      clustering_[c].push_back(idx);
-      inv_clustering_[idx] = c;
-
-      // cout<<"merde"<<endl;
-      if(do_min) {
-        centroids_min_[c]
-          = diagramToCentroid(current_bidder_diagrams_min_[idx]);
-        centroids_with_price_min_[idx]
-          = centroidWithZeroPrices(centroids_min_[c]);
-      }
-      if(do_sad) {
-        centroids_saddle_[c]
-          = diagramToCentroid(current_bidder_diagrams_saddle_[idx]);
-        centroids_with_price_saddle_[idx]
-          = centroidWithZeroPrices(centroids_saddle_[c]);
-      }
-      if(do_max) {
-        centroids_max_[c]
-          = diagramToCentroid(current_bidder_diagrams_max_[idx]);
-        centroids_with_price_max_[idx]
-          = centroidWithZeroPrices(centroids_max_[c]);
-      }
-      // cout<<"merde"<<endl;
-      resetDosToOriginalValues();
-      barycenter_inputs_reset_flag = true;
-    }
-  }
->>>>>>> 043ac06c
   // cout<<"accelerated update cluster done"<<endl;
   return;
 }
@@ -2055,12 +1624,8 @@
   std::vector<std::vector<dataType>> *min_price,
   std::vector<std::vector<dataType>> *min_diag_price,
   std::vector<std::vector<std::vector<std::vector<matchingTuple>>>>
-<<<<<<< HEAD
-    &all_matchings_per_type_and_cluster) {
-=======
     &all_matchings_per_type_and_cluster,
     int only_matchings) {
->>>>>>> 043ac06c
   barycenter_inputs_reset_flag = true;
   dataType max_shift = 0;
   std::vector<dataType> max_shift_vector(3);
@@ -2302,15 +1867,10 @@
           = barycenter_computer_min_[c].isPrecisionObjectiveMet(deltaLim_, 0);
         cost_min_ += sqrt(total_cost);
         Timer time_update;
-<<<<<<< HEAD
-        max_shift_c_min
-          = barycenter_computer_min_[c].updateBarycenter(all_matchings);
-=======
         if(!only_matchings){
         max_shift_c_min
           = barycenter_computer_min_[c].updateBarycenter(all_matchings);
         }
->>>>>>> 043ac06c
         // cout<<"time update min "<<time_update.getElapsedTime()<<endl;
         // std::cout<<"min : barycenter updated"<<std::endl;
         if(max_shift_c_min > max_shift_vector[0]) {
@@ -2400,7 +1960,6 @@
         //     min_diag_price[i] = 0;
         //     min_price[i] = 0;
         // }
-<<<<<<< HEAD
 
         std::pair<KDTree<dataType> *, std::vector<KDTree<dataType> *>> pair;
         bool use_kdt = false;
@@ -2427,8 +1986,10 @@
 
         precision_sad
           = barycenter_computer_sad_[c].isPrecisionObjectiveMet(deltaLim_, 0);
+        if(!only_matchings){
         max_shift_c_sad
           = barycenter_computer_sad_[c].updateBarycenter(all_matchings);
+        }
         // std::cout<<"sad : runned, now updating barycenter"<<std::endl;
         cost_sad_ += sqrt(total_cost);
         // std::cout<<"sad : barycenter updated"<<std::endl;
@@ -2501,119 +2062,6 @@
             barycenter_computer_max_[c].getCurrentBidders().size());
         }
 
-        std::pair<KDTree<dataType> *, std::vector<KDTree<dataType> *>> pair;
-        bool use_kdt = false;
-        if(barycenter_computer_max_[c].getCurrentBarycenter()[0].size() > 0) {
-          pair = barycenter_computer_max_[c].getKDTree();
-          use_kdt = true;
-        }
-        // cout<<"here?"<<endl;
-        KDTree<dataType> *kdt = pair.first;
-        std::vector<KDTree<dataType> *> &correspondance_kdt_map = pair.second;
-
-=======
-
-        std::pair<KDTree<dataType> *, std::vector<KDTree<dataType> *>> pair;
-        bool use_kdt = false;
-        if(barycenter_computer_sad_[c].getCurrentBarycenter()[0].size() > 0) {
-          pair = barycenter_computer_sad_[c].getKDTree();
-          use_kdt = true;
-        }
-        KDTree<dataType> *kdt = pair.first;
-        std::vector<KDTree<dataType> *> &correspondance_kdt_map = pair.second;
-
-        // std::cout<<"sad : run matchings"<<std::endl;
-        barycenter_computer_sad_[c].runMatching(
-          &total_cost, epsilon_[1], sizes, kdt, &correspondance_kdt_map,
-          &(min_diag_price->at(1)), &(min_price->at(1)), &(all_matchings),
-          use_kdt);
-        for(int ii = 0; ii < all_matchings.size(); ii++) {
-          all_matchings_per_type_and_cluster[c][1][ii].resize(
-            all_matchings[ii].size());
-          all_matchings_per_type_and_cluster[c][1][ii] = all_matchings[ii];
-        }
-        for(int ii = all_matchings.size(); ii < numberOfInputs_; ii++) {
-          all_matchings_per_type_and_cluster[c][1][ii].resize(0);
-        }
-
-        precision_sad
-          = barycenter_computer_sad_[c].isPrecisionObjectiveMet(deltaLim_, 0);
-        if(!only_matchings){
-        max_shift_c_sad
-          = barycenter_computer_sad_[c].updateBarycenter(all_matchings);
-        }
-        // std::cout<<"sad : runned, now updating barycenter"<<std::endl;
-        cost_sad_ += sqrt(total_cost);
-        // std::cout<<"sad : barycenter updated"<<std::endl;
-        if(max_shift_c_sad > max_shift_vector[1]) {
-          max_shift_vector[1] = max_shift_c_sad;
-        }
-
-        // Now that barycenters and diagrams are updated in PDBarycenter class,
-        // we import the results here.
-        diagrams_c_sad = barycenter_computer_sad_[c].getCurrentBidders();
-        centroids_with_price_sad
-          = barycenter_computer_sad_[c].getCurrentBarycenter();
-        int i = 0;
-        for(int idx : clustering_[c]) {
-          current_bidder_diagrams_saddle_[idx] = diagrams_c_sad[i];
-          centroids_with_price_saddle_[idx] = centroids_with_price_sad[i];
-          i++;
-        }
-        GoodDiagram<dataType> old_centroid = centroids_saddle_[c];
-        centroids_saddle_[c] = centroidWithZeroPrices(
-          centroids_with_price_saddle_[clustering_[c][0]]);
-        if(use_accelerated_)
-          wasserstein_shift
-            += computeDistance(old_centroid, centroids_saddle_[c], 0.01);
-
-        delete kdt;
-      }
-
-      if(do_max_) {
-        // cout<<"size of bidder array max :
-        // "<<current_bidder_diagrams_max_.size()<<endl;
-        std::vector<std::vector<matchingTuple>> all_matchings;
-        // std::cout<<"here 4"<<std::endl;
-        // cout<<"do_max"<<endl;
-        Timer time_preprocess_bary;
-        total_cost = 0;
-        std::vector<int> sizes;
-        std::vector<BidderDiagram<dataType>> diagrams_c_min;
-        if(barycenter_inputs_reset_flag) {
-          for(int idx : clustering_[c]) {
-            diagrams_c_min.push_back(current_bidder_diagrams_max_[idx]);
-          }
-          sizes.resize(diagrams_c_min.size());
-          for(unsigned int i = 0; i < diagrams_c_min.size(); i++) {
-            sizes[i] = diagrams_c_min[i].size();
-          }
-          barycenter_computer_max_[c].setNumberOfInputs(diagrams_c_min.size());
-          barycenter_computer_max_[c].setCurrentBidders(diagrams_c_min);
-          vector<GoodDiagram<dataType>> barycenter_goods(clustering_[c].size());
-          for(int i_diagram = 0; i_diagram < clustering_[c].size();
-              i_diagram++) {
-            barycenter_goods[i_diagram]
-              = centroids_with_price_max_[clustering_[c][i_diagram]];
-          }
-          // cout<<"BARYCENTER SIZE "<<barycenter_goods[0].size()<<endl;
-          barycenter_computer_max_[c].setCurrentBarycenter(barycenter_goods);
-          all_matchings.resize(diagrams_c_min.size());
-          // cout<<"SIZE OF diagrams_min "<<diagrams_c_min.size()<<endl;
-        } else {
-          sizes.resize(barycenter_computer_max_[c].getCurrentBidders().size());
-          for(unsigned int i = 0;
-              i < barycenter_computer_max_[c].getCurrentBidders().size(); i++) {
-            sizes[i]
-              = barycenter_computer_max_[c].getCurrentBidders().at(i).size();
-          }
-
-          diagrams_c_min.resize(
-            barycenter_computer_max_[c].getCurrentBidders().size());
-          all_matchings.resize(
-            barycenter_computer_max_[c].getCurrentBidders().size());
-        }
-
         // std::vector<dataType>
         // min_diag_price(barycenter_computer_max_[c].getCurrentBidders().size());
         // std::vector<dataType>
@@ -2680,7 +2128,6 @@
         // cout<<endl;
         // // cout<<"running matchings max"<<endl;
         // cout<<"size centroid "<<centroids_with_price_max[c].size()<<endl;
->>>>>>> 043ac06c
         barycenter_computer_max_[c].runMatching(
           &total_cost, epsilon_[2], sizes, kdt, &correspondance_kdt_map,
           &(min_diag_price->at(2)), &(min_price->at(2)), &(all_matchings),
@@ -2693,39 +2140,8 @@
         for(int ii = all_matchings.size(); ii < numberOfInputs_; ii++) {
           all_matchings_per_type_and_cluster[c][2][ii].resize(0);
         }
-<<<<<<< HEAD
         precision_max
           = barycenter_computer_max_[c].isPrecisionObjectiveMet(deltaLim_, 0);
-=======
-        // all_matchings_per_type_and_cluster[c][2].resize(all_matchings.size());
-        // for(int ii=0; ii<all_matchings.size(); ii++){
-        //     all_matchings_per_type_and_cluster[c][2][ii].resize(all_matchings[ii].size());
-        //     all_matchings_per_type_and_cluster[c][2][ii] = all_matchings[ii];
-        //     for(int jj=0; jj< all_matchings[ii].size(); jj++){
-        //         matchingTuple t = all_matchings[ii][jj];
-        //         // cout << "cluster " << c <<" "<<
-        //         get<0>(all_matchings[ii][jj]) << " " <<
-        //         get<1>(all_matchings[ii][jj]) << " " <<
-        //         get<2>(all_matchings[ii][jj]) << endl;
-        //         // cout<<" tuple : "<<get<0>(t)<<" "<<get<1>(t)<<"
-        //         "<<get<2>(t)<<endl;
-        //         all_matchings_per_type_and_cluster[c][2][ii][jj] =
-        //         all_matchings[ii][jj];
-        //         // cout<<" "<<
-        //         get<0>(all_matchings_per_type_and_cluster[c][2][ii][jj])<<"
-        //         "<<
-        //         get<1>(all_matchings_per_type_and_cluster[c][2][ii][jj])<<"
-        //         "<<
-        //         get<2>(all_matchings_per_type_and_cluster[c][2][ii][jj])<<endl;
-        //     }
-        // }
-        // for(int ii=all_matchings.size(); ii<numberOfInputs_;  ii++){
-        //     all_matchings_per_type_and_cluster[c][2][ii].resize(0);
-        // }
-        precision_max
-          = barycenter_computer_max_[c].isPrecisionObjectiveMet(deltaLim_, 0);
-        // printMatchings(all_matchings_per_type_and_cluster[0]);
->>>>>>> 043ac06c
 
         // std::cout<<"max : runned, now updating barycenter"<<std::endl;
         // cout<<" COST FROM MATCHINGS "<<sqrt(total_cost)<<endl;
@@ -2735,15 +2151,10 @@
         //     cout<<"BARYCENTER SIZE BEFORE UPDATE
         //     "<<centroids_with_price_max[iii].size()<<endl;
         // }
-<<<<<<< HEAD
-        max_shift_c_max
-          = barycenter_computer_max_[c].updateBarycenter(all_matchings);
-=======
         if(!only_matchings){
         max_shift_c_max
           = barycenter_computer_max_[c].updateBarycenter(all_matchings);
         }
->>>>>>> 043ac06c
         // cout<<"time update max "<<time_update.getElapsedTime()<<endl;
         // std::cout<<"max: barycenter updated"<<std::endl;
         if(max_shift_c_max > max_shift_vector[2]) {
@@ -3200,19 +2611,11 @@
         std::cout << " Diagram " << i
                   << " size : " << current_bidder_diagrams_saddle_[i].size()
                   << std::endl;
-<<<<<<< HEAD
     }
     if(debugLevel_ > 3) {
       cout << " Added " << compteur_for_adding_points << " in sad-sad diagram"
            << endl;
     }
-=======
-    }
-    if(debugLevel_ > 3) {
-      cout << " Added " << compteur_for_adding_points << " in sad-sad diagram"
-           << endl;
-    }
->>>>>>> 043ac06c
   }
   if(do_max_) {
     int compteur_for_adding_points = 0;
