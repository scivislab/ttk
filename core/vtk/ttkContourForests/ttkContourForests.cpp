--- conflicted
+++ resolved
@@ -14,11 +14,7 @@
     // Here the given number of core only serve for preprocess,
     // a clean tree append before the true process and re-set
     // the good number of threads
-<<<<<<< HEAD
-    contourTree_{new ContourForests()}, skeletonNodes_{vtkPolyData::New()},
-=======
     contourTree_{}, skeletonNodes_{vtkPolyData::New()},
->>>>>>> c8fc3c7d
     skeletonArcs_{vtkPolyData::New()}, segmentation_{},
 
     // Void //
@@ -37,21 +33,9 @@
     toUpdateTree_{true}, toComputeSkeleton_{true}, toComputeSegmentation_{true},
 
     // Convenient storage //
-<<<<<<< HEAD
-    deltaScalar_{}, numberOfVertices_{},
-    vertexSoSoffsets_{new vector<SimplexId>},
-    criticalPoints_{new vector<SimplexId>}, vertexScalars_{nullptr},
-    inputScalars_{new vector<vector<double>>},
-    inputScalarsName_{new vector<string>},
-    samples_{new vector<vector<vector<vector<SimplexId>>>>},
-    barycenters_{new vector<vector<vector<vector<double>>>>} {
-  contourTree_->setWrapper(this);
-  contourTree_->setDebugLevel(debugLevel_);
-=======
     deltaScalar_{}, numberOfVertices_{} {
   contourTree_.setWrapper(this);
   contourTree_.setDebugLevel(debugLevel_);
->>>>>>> c8fc3c7d
   UseAllCores = false;
   useInputOffsetScalarField_ = false;
   SetTreeType(2);
@@ -347,11 +331,7 @@
 #endif
 
   varyingDataValues_ = (vtkInputScalars_->GetMTime() > GetMTime());
-<<<<<<< HEAD
-  if(varyingMesh_ || varyingDataValues_ || !inputScalarsName_->size()) {
-=======
   if(varyingMesh_ || varyingDataValues_ || inputScalarsName_.empty()) {
->>>>>>> c8fc3c7d
     if(input->GetPointData()) {
       int numberOfArrays = input->GetPointData()->GetNumberOfArrays();
       int numberOfScalarArrays{};
@@ -375,19 +355,11 @@
         if(inputArray) {
           if(inputArray->GetNumberOfTuples() == numberOfVertices_
              && inputArray->GetNumberOfComponents() == 1) {
-<<<<<<< HEAD
-            (*inputScalars_)[k].resize(numberOfVertices_);
-            (*inputScalarsName_)[k] = inputArray->GetName();
-
-            for(SimplexId j = 0; j < numberOfVertices_; ++j) {
-              (*inputScalars_)[k][j] = inputArray->GetTuple1(j);
-=======
             inputScalars_[k].resize(numberOfVertices_);
             inputScalarsName_[k] = inputArray->GetName();
 
             for(SimplexId j = 0; j < numberOfVertices_; ++j) {
               inputScalars_[k][j] = inputArray->GetTuple1(j);
->>>>>>> c8fc3c7d
             }
 
             ++k;
@@ -399,21 +371,12 @@
   }
 
   if(scalarField_.size() == 0) {
-<<<<<<< HEAD
-    vertexScalars_ = &((*inputScalars_)[FieldId]);
-    scalarField_ = (*inputScalarsName_)[FieldId];
-  } else {
-    for(unsigned int i = 0; i < inputScalarsName_->size(); ++i) {
-      if((*inputScalarsName_)[i] == scalarField_) {
-        vertexScalars_ = &((*inputScalars_)[i]);
-=======
     vertexScalars_ = &(inputScalars_[FieldId]);
     scalarField_ = inputScalarsName_[FieldId];
   } else {
     for(unsigned int i = 0; i < inputScalarsName_.size(); ++i) {
       if(inputScalarsName_[i] == scalarField_) {
         vertexScalars_ = &(inputScalars_[i]);
->>>>>>> c8fc3c7d
         FieldId = i;
       }
     }
@@ -429,11 +392,7 @@
   triangulation_->setWrapper(this);
 
   // offsets
-<<<<<<< HEAD
-  if(varyingMesh_ || varyingDataValues_ || !vertexSoSoffsets_->size()) {
-=======
   if(varyingMesh_ || varyingDataValues_ || !vertexSoSoffsets_.size()) {
->>>>>>> c8fc3c7d
 
     vertexSoSoffsets_.clear();
 
@@ -458,15 +417,9 @@
             << endl;
         dMsg(cerr, msg.str(), Debug::infoMsg);
       } else {
-<<<<<<< HEAD
-        vertexSoSoffsets_->resize(offsets->GetNumberOfTuples());
-        for(SimplexId i = 0; i < (SimplexId)vertexSoSoffsets_->size(); ++i) {
-          (*vertexSoSoffsets_)[i] = offsets->GetTuple1(i);
-=======
         vertexSoSoffsets_.resize(offsets->GetNumberOfTuples());
         for(SimplexId i = 0; i < (SimplexId)vertexSoSoffsets_.size(); ++i) {
           vertexSoSoffsets_[i] = offsets->GetTuple1(i);
->>>>>>> c8fc3c7d
         }
       }
     } else if(input->GetPointData()->GetArray(ttk::OffsetScalarFieldName)) {
@@ -481,18 +434,6 @@
             << endl;
         dMsg(cerr, msg.str(), Debug::infoMsg);
       } else {
-<<<<<<< HEAD
-        vertexSoSoffsets_->resize(offsets->GetNumberOfTuples());
-        for(SimplexId i = 0; i < (SimplexId)vertexSoSoffsets_->size(); ++i) {
-          (*vertexSoSoffsets_)[i] = offsets->GetTuple1(i);
-        }
-      }
-    }
-    if(vertexSoSoffsets_->empty()) {
-      vertexSoSoffsets_->resize(numberOfVertices_);
-      for(SimplexId i = 0; i < (SimplexId)vertexSoSoffsets_->size(); ++i) {
-        (*vertexSoSoffsets_)[i] = i;
-=======
         vertexSoSoffsets_.resize(offsets->GetNumberOfTuples());
         for(SimplexId i = 0; i < (SimplexId)vertexSoSoffsets_.size(); ++i) {
           vertexSoSoffsets_[i] = offsets->GetTuple1(i);
@@ -503,7 +444,6 @@
       vertexSoSoffsets_.resize(numberOfVertices_);
       for(SimplexId i = 0; i < (SimplexId)vertexSoSoffsets_.size(); ++i) {
         vertexSoSoffsets_[i] = i;
->>>>>>> c8fc3c7d
       }
     }
     toUpdateVertexSoSoffsets_ = false;
@@ -514,17 +454,10 @@
     msg << "[ttkContourForests] Convenient data storage has been loaded."
         << endl;
     msg << "[ttkContourForests]   Number of input scalars: "
-<<<<<<< HEAD
-        << inputScalars_->size() << endl;
-    msg << "[ttkContourForests]   Input scalars name:" << endl;
-    for(unsigned int i = 0; i < inputScalarsName_->size(); ++i)
-      msg << "[ttkContourForests]     " << (*inputScalarsName_)[i] << endl;
-=======
         << inputScalars_.size() << endl;
     msg << "[ttkContourForests]   Input scalars name:" << endl;
     for(unsigned int i = 0; i < inputScalarsName_.size(); ++i)
       msg << "[ttkContourForests]     " << inputScalarsName_[i] << endl;
->>>>>>> c8fc3c7d
     msg << "[ttkContourForests]   Active scalar name: " << scalarField_ << endl;
     msg << "[ttkContourForests]   Number of tuples: " << vertexScalars_->size()
         << endl;
@@ -533,11 +466,7 @@
     msg << "[ttkContourForests]   Number of vertices: " << numberOfVertices_
         << endl;
     msg << "[ttkContourForests]   Vertex offsets: " << boolalpha
-<<<<<<< HEAD
-        << (bool)vertexSoSoffsets_->size() << endl;
-=======
         << (bool)vertexSoSoffsets_.size() << endl;
->>>>>>> c8fc3c7d
     dMsg(cout, msg.str(), detailedInfoMsg);
   }
 
@@ -586,15 +515,9 @@
   float point1[3];
   vector<double> point2(3);
   // get skeleton scalars
-<<<<<<< HEAD
-  vector<vector<vector<double>>> skeletonScalars(inputScalars_->size());
-  for(unsigned int f = 0; f < inputScalars_->size(); ++f)
-    getSkeletonScalars((*inputScalars_)[f], skeletonScalars[f]);
-=======
   vector<vector<vector<double>>> skeletonScalars(inputScalars_.size());
   for(unsigned int f = 0; f < inputScalars_.size(); ++f)
     getSkeletonScalars(inputScalars_[f], skeletonScalars[f]);
->>>>>>> c8fc3c7d
 
   double inputScalar;
   SuperArc *a;
@@ -649,19 +572,11 @@
             vtkPolyData *lineData = line->GetOutput();
 
             // Point data //
-<<<<<<< HEAD
-            for(unsigned int f = 0; f < inputScalars_->size(); ++f) {
-              inputScalar = skeletonScalars[f][i][j];
-
-              scalars = vtkDoubleArray::New();
-              scalars->SetName((*inputScalarsName_)[f].data());
-=======
             for(unsigned int f = 0; f < inputScalars_.size(); ++f) {
               inputScalar = skeletonScalars[f][i][j];
 
               scalars = vtkDoubleArray::New();
               scalars->SetName(inputScalarsName_[f].data());
->>>>>>> c8fc3c7d
               for(unsigned int k = 0; k < 2; ++k)
                 scalars->InsertTuple1(k, inputScalar);
               lineData->GetPointData()->AddArray(scalars);
@@ -724,20 +639,12 @@
           vtkPolyData *lineData = line->GetOutput();
 
           // Point data //
-<<<<<<< HEAD
-          for(unsigned int f = 0; f < inputScalars_->size(); ++f) {
-=======
           for(unsigned int f = 0; f < inputScalars_.size(); ++f) {
->>>>>>> c8fc3c7d
             inputScalar = skeletonScalars
               [f][i][(*barycenters_)[static_cast<int>(treeType_)][i].size()];
 
             scalars = vtkDoubleArray::New();
-<<<<<<< HEAD
-            scalars->SetName((*inputScalarsName_)[f].data());
-=======
             scalars->SetName(inputScalarsName_[f].data());
->>>>>>> c8fc3c7d
             for(unsigned int k = 0; k < 2; ++k)
               scalars->InsertTuple1(k, inputScalar);
             lineData->GetPointData()->AddArray(scalars);
@@ -799,19 +706,11 @@
           vtkPolyData *lineData = line->GetOutput();
 
           // Point data //
-<<<<<<< HEAD
-          for(unsigned int f = 0; f < inputScalars_->size(); ++f) {
-            inputScalar = skeletonScalars[f][i][0];
-
-            scalars = vtkDoubleArray::New();
-            scalars->SetName((*inputScalarsName_)[f].data());
-=======
           for(unsigned int f = 0; f < inputScalars_.size(); ++f) {
             inputScalar = skeletonScalars[f][i][0];
 
             scalars = vtkDoubleArray::New();
             scalars->SetName(inputScalarsName_[f].data());
->>>>>>> c8fc3c7d
             for(unsigned int k = 0; k < 2; ++k)
               scalars->InsertTuple1(k, inputScalar);
             lineData->GetPointData()->AddArray(scalars);
@@ -941,13 +840,8 @@
   float point[3];
 
   double scalar{};
-<<<<<<< HEAD
-  vector<vtkDoubleArray *> scalars(inputScalars_->size());
-  for(unsigned int f = 0; f < inputScalars_->size(); ++f) {
-=======
   vector<vtkDoubleArray *> scalars(inputScalars_.size());
   for(unsigned int f = 0; f < inputScalars_.size(); ++f) {
->>>>>>> c8fc3c7d
     scalars[f] = vtkDoubleArray::New();
     scalars[f]->SetName(inputScalarsName_[f].data());
   }
@@ -966,13 +860,8 @@
   regionSizeScalars->SetName("RegionSize");
 
   SimplexId identifier{};
-<<<<<<< HEAD
-  for(unsigned i = 0; i < criticalPoints_->size(); ++i) {
-    SimplexId nodeId = (*criticalPoints_)[i];
-=======
   for(unsigned i = 0; i < criticalPoints_.size(); ++i) {
     SimplexId nodeId = criticalPoints_[i];
->>>>>>> c8fc3c7d
     if(tree_->getNode(nodeId)->isHidden())
       continue;
     SimplexId vertexId = tree_->getNode(nodeId)->getVertexId();
@@ -990,13 +879,8 @@
       points->InsertPoint(identifier, point);
 
       // Scalars
-<<<<<<< HEAD
-      for(unsigned int f = 0; f < inputScalars_->size(); ++f) {
-        scalar = (*inputScalars_)[f][vertexId];
-=======
       for(unsigned int f = 0; f < inputScalars_.size(); ++f) {
         scalar = inputScalars_[f][vertexId];
->>>>>>> c8fc3c7d
         scalars[f]->InsertTuple1(identifier, scalar);
       }
 
@@ -1025,22 +909,14 @@
     }
   }
   skeletonNodes_->SetPoints(points);
-<<<<<<< HEAD
-  for(unsigned int f = 0; f < inputScalars_->size(); ++f)
-=======
   for(unsigned int f = 0; f < inputScalars_.size(); ++f)
->>>>>>> c8fc3c7d
     skeletonNodes_->GetPointData()->AddArray(scalars[f]);
   skeletonNodes_->GetPointData()->AddArray(nodeIdentifierScalars);
   skeletonNodes_->GetPointData()->AddArray(vertexIdentifierScalars);
   skeletonNodes_->GetPointData()->AddArray(nodeTypeScalars);
   skeletonNodes_->GetPointData()->AddArray(regionSizeScalars);
 
-<<<<<<< HEAD
-  for(unsigned int f = 0; f < inputScalars_->size(); ++f)
-=======
   for(unsigned int f = 0; f < inputScalars_.size(); ++f)
->>>>>>> c8fc3c7d
     scalars[f]->Delete();
   nodeIdentifierScalars->Delete();
   vertexIdentifierScalars->Delete();
@@ -1088,11 +964,7 @@
 void ttkContourForests::getCriticalPoints() {
   vector<bool> isCriticalPoint(numberOfVertices_);
 
-<<<<<<< HEAD
-  criticalPoints_->clear();
-=======
   criticalPoints_.clear();
->>>>>>> c8fc3c7d
   for(SimplexId i = 0; i < numberOfVertices_; ++i)
     isCriticalPoint[i] = false;
 
@@ -1391,13 +1263,8 @@
   }
 
   // nodes
-<<<<<<< HEAD
-  for(SimplexId it = 0; it < (SimplexId)criticalPoints_->size(); ++it) {
-    SimplexId nodeId = (*criticalPoints_)[it];
-=======
   for(SimplexId it = 0; it < (SimplexId)criticalPoints_.size(); ++it) {
     SimplexId nodeId = criticalPoints_[it];
->>>>>>> c8fc3c7d
     SimplexId vertexId = tree_->getNode(nodeId)->getVertexId();
 
     // RegionType
@@ -1525,19 +1392,11 @@
 void ttkContourForests::getTree() {
   setDebugLevel(debugLevel_);
   // sequential params
-<<<<<<< HEAD
-  contourTree_->setDebugLevel(debugLevel_);
-  contourTree_->setupTriangulation(triangulation_);
-  contourTree_->setVertexScalars(vtkInputScalars_->GetVoidPointer(0));
-  if(vertexSoSoffsets_) {
-    contourTree_->setVertexSoSoffsets(*vertexSoSoffsets_);
-=======
   contourTree_.setDebugLevel(debugLevel_);
   contourTree_.setupTriangulation(triangulation_);
   contourTree_.setVertexScalars(vtkInputScalars_->GetVoidPointer(0));
   if(!vertexSoSoffsets_.empty()) {
     contourTree_.setVertexSoSoffsets(vertexSoSoffsets_);
->>>>>>> c8fc3c7d
   }
   contourTree_.setTreeType(treeType_);
   // parallel params
@@ -1549,15 +1408,7 @@
   contourTree_.setSimplificationThreshold(simplificationThreshold_);
   // build
   switch(vtkInputScalars_->GetDataType()) {
-<<<<<<< HEAD
-    // #ifndef _MSC_VER
-    // 	  vtkTemplateMacro(({ contourTree_->build<VTK_TT>(); }));
-    // #else
-    vtkTemplateMacro({ contourTree_->build<VTK_TT>(); });
-    // #endif
-=======
     vtkTemplateMacro(contourTree_.build<VTK_TT>());
->>>>>>> c8fc3c7d
   }
 
   // ce qui est fait n'est plus à faire
