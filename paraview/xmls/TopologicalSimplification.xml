--- conflicted
+++ resolved
@@ -43,6 +43,10 @@
 
         Online examples:
 
+        - https://topology-tool-kit.github.io/examples/1manifoldLearning/
+        
+        - https://topology-tool-kit.github.io/examples/2manifoldLearning/ 
+        
         - https://topology-tool-kit.github.io/examples/ctBones/
 
         - https://topology-tool-kit.github.io/examples/dragon/
@@ -56,18 +60,12 @@
         - https://topology-tool-kit.github.io/examples/persistenceClustering0/
 
         - https://topology-tool-kit.github.io/examples/morsePersistence/
-
-        - https://topology-tool-kit.github.io/examples/1manifoldLearning/
         
         - https://topology-tool-kit.github.io/examples/morseSmaleQuadrangulation/
 
         - https://topology-tool-kit.github.io/examples/tectonicPuzzle/
-
-<<<<<<< HEAD
-        - https://topology-tool-kit.github.io/examples/2manifoldLearning/        
-=======
+        
         - https://topology-tool-kit.github.io/examples/uncertainStartingVortex/
->>>>>>> 05d1b395
 
       </Documentation>
 
