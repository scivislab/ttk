/// \ingroup base
/// \class ttk::ReebSpace
/// \author Julien Tierny <julien.tierny@lip6.fr>
/// \date October 2015.
///
/// \brief TTK processing package that efficiently computes the Reeb space of
/// bivariate volumetric data.
///
/// The Reeb space is a useful topological abstraction of bivariate scalar
/// fields for data segmentation purposes. Intuitively, it allows the automatic
/// separation of volumetric regions that project to the same areas in the
/// range. This class also implements a simplification heuristic for progressive
/// coarsening. Used in conjunction with continuous scatterplots, this class
/// enables continuous scattterplot peeling for instance.
///
/// \param dataTypeU Data type of the input first component field (char, float,
/// etc.)
/// \param dataTypeV Data type of the input second component field (char, float,
/// etc.)
///
/// \b Related \b publication \n
/// "Jacobi Fiber Surfaces for Bivariate Reeb Space Computation" \n
/// Julien Tierny, Hamish Carr \n
/// Proc. of IEEE VIS 2016.\n
/// IEEE Transactions on Visualization and Computer Graphics, 2016.
///
/// \sa ttkReebSpace.cpp %for a usage example.

#ifndef _REEBSPACE_H
#define _REEBSPACE_H

// standard includes

// base code includes
#include <FiberSurface.h>
#include <Geometry.h>
#include <JacobiSet.h>
#include <Triangulation.h>
// to add FiberSurface.h
#include <Wrapper.h>

#include <map>
#include <set>

namespace ttk {

  class ReebSpace : public Debug {

  public:
    enum SimplificationCriterion {
      domainVolume, // 0
      rangeArea, // 1
      hyperVolume // 2
    };

    class Sheet0 {

    public:
      SimplexId vertexId_, pruned_;
      // 0: extrema-sheet, 1: saddle-sheet
      char type_;
      std::vector<SimplexId> sheet1List_;
      std::vector<SimplexId> sheet3List_;
    };

    class Sheet1 {

    public:
      bool hasSaddleEdges_, pruned_;
      std::vector<SimplexId> edgeList_;
      // 0: extrema-sheet, 1: saddle-sheet (can be inferred by the number
      // of 2-sheets attached to it?)
      std::vector<SimplexId> sheet0List_;
      // NB: the corresponding 2-sheet should have the same global
      // indentifier.
      std::vector<SimplexId> sheet3List_;
    };

    class Sheet2 {

    public:
      bool pruned_;
      SimplexId sheet1Id_;
      // for each point, x, y, z coordinates
      // this is how coincident point will be merged afterwards
      // this list is meant to be temporary. after the merge, we'll use a
      // global list
      std::vector<std::vector<FiberSurface::Vertex>> vertexList_;
      std::vector<std::vector<FiberSurface::Triangle>> triangleList_;
      std::vector<SimplexId> sheet3List_;
    };

    class Sheet3 {

    public:
      SimplexId Id_, simplificationId_, preMerger_;
      bool pruned_;
      double domainVolume_, rangeArea_, hyperVolume_;
      std::vector<SimplexId> vertexList_;
      std::vector<SimplexId> tetList_;
      std::vector<SimplexId> sheet0List_;
      std::vector<SimplexId> sheet1List_;
      std::vector<SimplexId> sheet2List_;
      std::vector<SimplexId> sheet3List_;
      std::vector<SimplexId> preMergedSheets_;
    };

    ReebSpace();

    ~ReebSpace();

    inline bool empty() const {
      return (currentData_.vertex2sheet0_.size() == 0);
    }

    template <class dataTypeU, class dataTypeV>
    inline int execute();

    inline const Sheet0 *get0sheet(const SimplexId &sheetId) const {

#ifndef TTK_ENABLE_KAMIKAZE
      if((sheetId < 0)
         || (sheetId >= (SimplexId)currentData_.sheet0List_.size()))
        return NULL;
#endif

      return &(currentData_.sheet0List_[sheetId]);
    }

    inline const Sheet1 *get1sheet(const SimplexId &sheetId) const {
#ifndef TTK_ENABLE_KAMIKAZE
      if((sheetId < 0)
         || (sheetId >= (SimplexId)currentData_.sheet1List_.size()))
        return NULL;
#endif

      return &(currentData_.sheet1List_[sheetId]);
    }

    // warning, these are the originals
    inline const Sheet2 *get2sheet(const SimplexId &sheetId) const {
#ifndef TTK_ENABLE_KAMIKAZE
      if((sheetId < 0)
         || (sheetId >= (SimplexId)originalData_.sheet2List_.size()))
        return NULL;
#endif

      return &(originalData_.sheet2List_[sheetId]);
    }

    inline const Sheet3 *get3sheet(const SimplexId &sheetId) const {
#ifndef TTK_ENABLE_KAMIKAZE
      if((sheetId < 0)
         || (sheetId >= (SimplexId)currentData_.sheet3List_.size()))
        return NULL;
#endif

      return &(currentData_.sheet3List_[sheetId]);
    }

    inline const std::vector<SimplexId> *get0sheetSegmentation() const {
      return &currentData_.vertex2sheet0_;
    }

    const std::vector<SimplexId> *get1sheetSegmentation() const {
      return &currentData_.edge2sheet1_;
    }

    const std::vector<SimplexId> *get3sheetVertexSegmentation() const {
      return &currentData_.vertex2sheet3_;
    }

    const std::vector<SimplexId> *get3sheetTetSegmentation() const {
      return &currentData_.tet2sheet3_;
    }

    const std::vector<SimplexId> *getEdgeTypes() const {
      return &currentData_.edgeTypes_;
    }

    inline const std::vector<FiberSurface::Vertex> *
      getFiberSurfaceVertices() const {
      return &(fiberSurfaceVertexList_);
    }

    inline int getJacobi2Edge(const SimplexId &jacobiEdgeId) const {
      if((jacobiEdgeId < 0)
         || (jacobiEdgeId >= (SimplexId)jacobi2edges_.size()))
        return -1;
      return jacobi2edges_[jacobiEdgeId];
    }

    inline SimplexId getNumberOf2sheets() const {
      return currentData_.sheet2List_.size();
    }

    //       inline std::vector<long long int>* getSheetTriangulationCells(){
    //         return &sheet3cells_;
    //       }
    //
    //       inline std::vector<float>* getSheetTriangulationPoints(){
    //         return &sheet3points_;
    //       }

    template <class dataTypeU, class dataTypeV>
    inline int perturbate(const dataTypeU &uEpsilon = pow(10, -DBL_DIG),
                          const dataTypeV &vEpsilon = pow(10, -DBL_DIG)) const;

    inline int setExpand3Sheets(const bool &onOff) {
      expand3sheets_ = onOff;
      return 0;
    }

    inline int setInputField(const void *uField, const void *vField) {

      uField_ = uField;
      vField_ = vField;

#ifdef TTK_ENABLE_FIBER_SURFACE_WITH_RANGE_OCTREE
      fiberSurface_.flushOctree();
#endif

      return 0;
    }

    inline bool setRangeDrivenOctree(const bool &onOff) {

      if(onOff != withRangeDrivenOctree_) {
        withRangeDrivenOctree_ = onOff;
        return true;
      }

      withRangeDrivenOctree_ = onOff;
      return false;
    }

    inline int setSosOffsetsU(std::vector<SimplexId> *sosOffsetsU) {
      sosOffsetsU_ = sosOffsetsU;
      return 0;
    }

    inline int setSosOffsetsV(std::vector<SimplexId> *sosOffsetsV) {
      sosOffsetsV_ = sosOffsetsV;
      return 0;
    }

    inline int setTetNumber(const SimplexId &tetNumber) {
      tetNumber_ = tetNumber;
      return 0;
    }

    /// Set the number of vertices in the scalar field.
    /// \param vertexNumber Number of vertices in the data-set.
    /// \return Returns 0 upon success, negative values otherwise.
    int setVertexNumber(const SimplexId &vertexNumber) {
      vertexNumber_ = vertexNumber;
      return 0;
    }

    // WARNING: if you plan to use the range driven octree, make sure
    // that you provided pointers to the u and v fields.
    template <class dataTypeU, class dataTypeV>
    inline int setupTriangulation(Triangulation *triangulation) {

      triangulation_ = triangulation;

      if(triangulation_) {

        triangulation_->preprocessVertexStars();
        triangulation_->preprocessEdges();
        triangulation_->preprocessVertexEdges();

        JacobiSet<dataTypeU, dataTypeV> jacobiSet;
        jacobiSet.setWrapper(wrapper_);

        // trigger the jacobiSet pre-processing on the triangulation.
        jacobiSet.setupTriangulation(triangulation_);

        // trigger the fiberSurface pre-processing on the triangulation.
        fiberSurface_.setWrapper(wrapper_);
        fiberSurface_.setInputField(uField_, vField_);
        fiberSurface_.setupTriangulation(triangulation_);
        // trigger the fiber surface precomputation
#ifdef TTK_ENABLE_FIBER_SURFACE_WITH_RANGE_OCTREE
        if(withRangeDrivenOctree_)
          fiberSurface_.buildOctree<dataTypeU, dataTypeV>();
#endif

        vertexNumber_ = triangulation_->getNumberOfVertices();
        edgeNumber_ = triangulation_->getNumberOfEdges();
        tetNumber_ = triangulation_->getNumberOfCells();
      }

      return 0;
    }

    template <class dataTypeU, class dataTypeV>
    inline int simplify(const double &simplificationThreshold,
                        const SimplificationCriterion &criterion = rangeArea);

  protected:
    class ReebSpaceData;

    int compute1sheetsOnly(
      const std::vector<std::pair<SimplexId, char>> &jacobiSet,
      std::vector<std::pair<SimplexId, SimplexId>> &jacobiSetClassification);

    int compute1sheets(
      const std::vector<std::pair<SimplexId, char>> &jacobiSet,
      std::vector<std::pair<SimplexId, SimplexId>> &jacobiSetClassification);

    template <class dataTypeU, class dataTypeV>
    inline int compute2sheets(
      const std::vector<std::pair<SimplexId, SimplexId>> &jacobiEdges);

    template <class dataTypeU, class dataTypeV>
    inline int compute2sheetChambers();

    int compute3sheet(
      const SimplexId &vertexId,
      const std::vector<std::vector<std::vector<SimplexId>>> &tetTriangles);

    int compute3sheets(
      std::vector<std::vector<std::vector<SimplexId>>> &tetTriangles);

    template <class dataTypeU, class dataTypeV>
    inline int computeGeometricalMeasures(Sheet3 &sheet);

    int connect3sheetTo0sheet(ReebSpaceData &data,
                              const SimplexId &sheet3Id,
                              const SimplexId &sheet0Id);

    int connect3sheetTo1sheet(ReebSpaceData &data,
                              const SimplexId &sheet3Id,
                              const SimplexId &sheet1Id);

    int connect3sheetTo2sheet(ReebSpaceData &data,
                              const SimplexId &sheet3Id,
                              const SimplexId &sheet2Id);

    int connect3sheetTo3sheet(ReebSpaceData &data,
                              const SimplexId &sheet3Id,
                              const SimplexId &otherSheet3Id);

    int connectSheets();

    int disconnect1sheetFrom0sheet(ReebSpaceData &data,
                                   const SimplexId &sheet1Id,
                                   const SimplexId &sheet0Id,
                                   const SimplexId &biggerId);

    int disconnect3sheetFrom0sheet(ReebSpaceData &data,
                                   const SimplexId &sheet3Id,
                                   const SimplexId &sheet0Id);

    int disconnect3sheetFrom1sheet(ReebSpaceData &data,
                                   const SimplexId &sheet3Id,
                                   const SimplexId &sheet1Id,
                                   const SimplexId &biggerId);

    int disconnect3sheetFrom2sheet(ReebSpaceData &data,
                                   const SimplexId &sheet3Id,
                                   const SimplexId &sheet2Id);

    int disconnect3sheetFrom3sheet(ReebSpaceData &data,
                                   const SimplexId &sheet3Id,
                                   const SimplexId &other3SheetId);

    int flush();

    int mergeSheets(const SimplexId &smallerId, const SimplexId &biggerId);

    int preMergeSheets(const SimplexId &sheetId0, const SimplexId &sheetId1);

    int prepareSimplification();

    int printConnectivity(std::ostream &stream,
                          const ReebSpaceData &data) const;

    int simplifySheets(const double &simplificationThreshold,
                       const SimplificationCriterion &simplificationCriterion);

    int simplifySheet(const SimplexId &sheetId,
                      const SimplificationCriterion &simplificationCriterion);

    //       int triangulateTetrahedron(const int &tetId,
    //         const std::vector<std::vector<int> > &triangles,
    //         std::vector<long long int> &outputTets);
    //
    //       int triangulateThreeSheets();

    SimplexId vertexNumber_, edgeNumber_, tetNumber_;
    double totalArea_, totalVolume_, totalHyperVolume_;

    const void *uField_, *vField_;
    std::vector<SimplexId> *sosOffsetsU_, *sosOffsetsV_;

    // output segmentation
    class ReebSpaceData {

    public:
      SimplificationCriterion simplificationCriterion_;
      double simplificationThreshold_;

      std::vector<SimplexId> edge2sheet1_;
      std::vector<SimplexId> edgeTypes_;
      std::vector<SimplexId> tet2sheet3_;
      std::vector<SimplexId> vertex2sheet0_;
      std::vector<SimplexId> vertex2sheet3_;

      // structure
      std::vector<Sheet0> sheet0List_;
      std::vector<Sheet1> sheet1List_;
      std::vector<Sheet2> sheet2List_;
      std::vector<Sheet3> sheet3List_;

      //         std::vector<float>         sheet3points_;
      //         std::vector<long long int> sheet3cells_;
    };

    bool hasConnectedSheets_, expand3sheets_, withRangeDrivenOctree_;
    ReebSpaceData originalData_, currentData_;

    // information that does not get simplified
    std::vector<std::pair<SimplexId, char>> jacobiSetEdges_;
    std::vector<SimplexId> jacobi2edges_;

    FiberSurface fiberSurface_;
    std::vector<FiberSurface::Vertex> fiberSurfaceVertexList_;

    Triangulation *triangulation_;
  };
} // namespace ttk

// if the package is not a template, comment the following line
// #include                  <ReebSpace.cpp>

template <class dataTypeU, class dataTypeV>
inline int ttk::ReebSpace::execute() {

  flush();

  Timer t;

  // 1) compute the jacobi set
  JacobiSet<dataTypeU, dataTypeV> jacobiSet;

  jacobiSet.setWrapper(wrapper_);
  jacobiSet.setupTriangulation(triangulation_);
  jacobiSet.setInputField(uField_, vField_);
  jacobiSet.setSosOffsetsU(sosOffsetsU_);
  jacobiSet.setSosOffsetsV(sosOffsetsV_);
  jacobiSet.execute(jacobiSetEdges_);

  // 2) compute the list saddle 1-sheets
  // + list of saddle 0-sheets
  std::vector<std::pair<SimplexId, SimplexId>> jacobiSetClassification;
  compute1sheetsOnly(jacobiSetEdges_, jacobiSetClassification);
  // at this stage, jacobiSetClassification contains the list of saddle edges
  // along with their 1-sheet Id.

  compute2sheets<dataTypeU, dataTypeV>(jacobiSetClassification);
  //   compute2sheetChambers<dataTypeU, dataTypeV>();

  std::vector<std::vector<std::vector<SimplexId>>> tetTriangles;
  compute3sheets(tetTriangles);

  {
    std::stringstream msg;
    msg << "[ReebSpace] Data-set (" << vertexNumber_ << " points) processed in "
        << t.getElapsedTime() << " s. TOTAL (" << threadNumber_
        << " thread(s))." << std::endl;
    dMsg(std::cout, msg.str(), timeMsg);
  }

  // post-process for further interaction
  if((totalArea_ == -1) || (totalVolume_ == -1) || (totalHyperVolume_ == -1)) {

<<<<<<< HEAD
    Timer t;
=======
    Timer tm;
>>>>>>> c9f93c7a

#ifdef TTK_ENABLE_OPENMP
#pragma omp parallel for num_threads(threadNumber_)
#endif
    for(SimplexId i = 0; i < (SimplexId)originalData_.sheet3List_.size(); i++) {
      computeGeometricalMeasures<dataTypeU, dataTypeV>(
        originalData_.sheet3List_[i]);
    }

    for(SimplexId i = 0; i < (SimplexId)originalData_.sheet3List_.size(); i++) {
      totalArea_ += originalData_.sheet3List_[i].rangeArea_;
      totalVolume_ += originalData_.sheet3List_[i].domainVolume_;
      totalHyperVolume_ += originalData_.sheet3List_[i].hyperVolume_;
    }

    {
      std::stringstream msg;
      msg << "[ReebSpace] Geometrical measures computed in "
<<<<<<< HEAD
          << t.getElapsedTime() << " s. (" << threadNumber_ << " thread(s))"
=======
          << tm.getElapsedTime() << " s. (" << threadNumber_ << " thread(s))"
>>>>>>> c9f93c7a
          << std::endl;
      dMsg(std::cout, msg.str(), timeMsg);
    }
  }

  fiberSurface_.finalize<dataTypeU, dataTypeV>();

  prepareSimplification();

  return 0;
}

template <class dataTypeU, class dataTypeV>
inline int ttk::ReebSpace::compute2sheets(
  const std::vector<std::pair<SimplexId, SimplexId>> &jacobiEdges) {

#ifndef TTK_ENABLE_KAMIKAZE
  if(!triangulation_)
    return -1;
#endif

  Timer t;

  // at this point, they have exactly the same size
  originalData_.sheet2List_.resize(originalData_.sheet1List_.size());
  for(SimplexId i = 0; i < (SimplexId)originalData_.sheet2List_.size(); i++) {
    originalData_.sheet2List_[i].sheet1Id_ = i;
    originalData_.sheet2List_[i].pruned_ = false;
    originalData_.sheet2List_[i].vertexList_.resize(
      originalData_.sheet1List_[originalData_.sheet2List_[i].sheet1Id_]
        .edgeList_.size());
    originalData_.sheet2List_[i].triangleList_.resize(
      originalData_.sheet1List_[originalData_.sheet2List_[i].sheet1Id_]
        .edgeList_.size());
    for(SimplexId j = 0;
        j < (SimplexId)originalData_.sheet2List_[i].vertexList_.size(); j++) {
      originalData_.sheet2List_[i].vertexList_[j].clear();
      originalData_.sheet2List_[i].triangleList_[j].clear();
    }
  }

  fiberSurface_.setWrapper(wrapper_);
  fiberSurface_.setGlobalVertexList(&fiberSurfaceVertexList_);
  fiberSurface_.setInputField(uField_, vField_);
  fiberSurface_.setupTriangulation(triangulation_);

  fiberSurface_.setPolygonEdgeNumber(jacobiEdges.size());

  std::vector<SimplexId> edge2polygonEdgeId(edgeNumber_, -1);
  jacobi2edges_.resize(jacobiEdges.size());

  for(SimplexId i = 0; i < (SimplexId)jacobiEdges.size(); i++) {

    SimplexId edgeId = jacobiEdges[i].first;

    edge2polygonEdgeId[edgeId] = i;
    jacobi2edges_[i] = edgeId;
  }

#ifdef TTK_ENABLE_OPENMP
#pragma omp parallel for num_threads(threadNumber_)
#endif
  for(SimplexId i = 0; i < (SimplexId)originalData_.sheet2List_.size(); i++) {

    for(SimplexId j = 0;
        j < (SimplexId)originalData_
              .sheet1List_[originalData_.sheet2List_[i].sheet1Id_]
              .edgeList_.size();
        j++) {

      SimplexId edgeId
        = originalData_.sheet1List_[originalData_.sheet2List_[i].sheet1Id_]
            .edgeList_[j];

      fiberSurface_.setTriangleList(
        edge2polygonEdgeId[edgeId],
        &(originalData_.sheet2List_[i].triangleList_[j]));
      fiberSurface_.setVertexList(
        edge2polygonEdgeId[edgeId],
        &(originalData_.sheet2List_[i].vertexList_[j]));
    }
  }

#ifdef TTK_ENABLE_OPENMP
#pragma omp parallel for num_threads(threadNumber_)
#endif
  for(SimplexId i = 0; i < (SimplexId)jacobiEdges.size(); i++) {

    SimplexId edgeId = jacobiEdges[i].first;

    std::pair<double, double> rangePoint0, rangePoint1;

    SimplexId vertexId0 = -1, vertexId1 = -1;
    triangulation_->getEdgeVertex(edgeId, 0, vertexId0);
    triangulation_->getEdgeVertex(edgeId, 1, vertexId1);

    rangePoint0.first = ((dataTypeU *)uField_)[vertexId0];
    rangePoint0.second = ((dataTypeV *)vField_)[vertexId0];

    rangePoint1.first = ((dataTypeU *)uField_)[vertexId1];
    rangePoint1.second = ((dataTypeV *)vField_)[vertexId1];

    if(originalData_.edgeTypes_[edgeId] == 1) {
      std::vector<SimplexId> edgeSeeds(
        triangulation_->getEdgeStarNumber(edgeId), -1);
      for(SimplexId j = 0; j < (SimplexId)edgeSeeds.size(); j++) {
        triangulation_->getEdgeStar(edgeId, j, edgeSeeds[j]);
      }

      fiberSurface_.computeContour<dataTypeU, dataTypeV>(
        rangePoint0, rangePoint1, edgeSeeds, edge2polygonEdgeId[edgeId]);
    } else {
#ifdef TTK_ENABLE_FIBER_SURFACE_WITH_RANGE_OCTREE
      if(withRangeDrivenOctree_) {
        fiberSurface_.computeSurfaceWithOctree<dataTypeU, dataTypeV>(
          rangePoint0, rangePoint1, edge2polygonEdgeId[edgeId]);
      } else {
        fiberSurface_.computeSurface<dataTypeU, dataTypeV>(
          rangePoint0, rangePoint1, edge2polygonEdgeId[edgeId]);
      }
#else
      fiberSurface_.computeSurface<dataTypeU, dataTypeV>(
        rangePoint0, rangePoint1, edge2polygonEdgeId[edgeId]);
#endif
    }
  }

  // #ifdef TTK_ENABLE_OPENMP
  // #pragma omp parallel for num_threads(threadNumber_)
  // #endif
  //   for(int i = 0; i < (int) originalData_.sheet2List_.size(); i++){
  //
  //     int sheet1Id = originalData_.sheet2List_[i].sheet1Id_;
  //
  //     std::vector<bool> inList(tetNumber_, false);
  //     std::vector<int> seedList;
  //     std::vector<std::pair<std::pair<double, double>, std::pair<double,
  //      double> > > edgeList;
  //     std::vector<int> jacobiEdgeIdList;
  //
  //     for(int j = 0;
  //       j < (int) originalData_.sheet1List_[sheet1Id].edgeList_.size(); j++){
  //       int edgeId = originalData_.sheet1List_[sheet1Id].edgeList_[j];
  //
  //       if(originalData_.edgeTypes_[edgeId] == 1){
  //         for(int k = 0; k < (int) (*edgeStars_)[edgeId].size(); k++){
  //           int tetId = (*edgeStars_)[edgeId][k];
  //           if(!inList[tetId]){
  //             seedList.push_back(tetId);
  //           }
  //         }
  //       }
  //
  //       if((originalData_.edgeTypes_[edgeId] != 1)
  //         &&(originalData_.edgeTypes_[edgeId] != -1)){
  //         edgeList.resize(edgeList.size() + 1);
  //
  //         edgeList.back().first.first =
  //           ((dataTypeU *) uField_)[(*edgeList_)[edgeId].first];
  //         edgeList.back().first.second =
  //           ((dataTypeV *) vField_)[(*edgeList_)[edgeId].first];
  //
  //         edgeList.back().second.first =
  //           ((dataTypeU *) uField_)[(*edgeList_)[edgeId].second];
  //         edgeList.back().second.second =
  //           ((dataTypeV *) vField_)[(*edgeList_)[edgeId].second];
  //
  //         jacobiEdgeIdList.push_back(edge2polygonEdgeId[edgeId]);
  //       }
  //     }
  //
  //     if(seedList.size()){
  //       fiberSurface_.computeContour<dataTypeU, dataTypeV>(
  //         edgeList, seedList,
  //         &jacobiEdgeIdList);
  //     }
  //   }

  {
    std::stringstream msg;
    msg << "[ReebSpace] Fiber surfaces computed in " << t.getElapsedTime()
        << " s. overall (" << threadNumber_ << " thread(s))." << std::endl;
    dMsg(std::cout, msg.str(), timeMsg);
  }

  return 0;
}

template <class dataTypeU, class dataTypeV>
inline int ttk::ReebSpace::compute2sheetChambers() {

#ifndef TTK_ENABLE_KAMIKAZE
  if(!triangulation_)
    return -1;
#endif

  {
    std::stringstream msg;
    msg << "[ReebSpace] Computing chambers' pre-images." << std::endl;
    msg << "[ReebSpace] This will take a LONG time." << std::endl;
    dMsg(std::cout, msg.str(), timeMsg);
  }

  Timer t;

  // at this point, they have exactly the same size
  originalData_.sheet2List_.resize(threadNumber_);
  for(SimplexId i = 0; i < (SimplexId)originalData_.sheet2List_.size(); i++) {
    originalData_.sheet2List_[i].sheet1Id_ = i;
    originalData_.sheet2List_[i].pruned_ = false;
    originalData_.sheet2List_[i].vertexList_.resize(1);
    originalData_.sheet2List_[i].triangleList_.resize(1);
  }

  fiberSurface_.setWrapper(wrapper_);
  fiberSurface_.setGlobalVertexList(&fiberSurfaceVertexList_);
  fiberSurface_.setInputField(uField_, vField_);
  fiberSurface_.setupTriangulation(triangulation_);
  fiberSurface_.setTetNumber(tetNumber_);
  fiberSurface_.setPolygonEdgeNumber(threadNumber_);

  for(SimplexId i = 0; i < (SimplexId)originalData_.sheet2List_.size(); i++) {

    fiberSurface_.setTriangleList(
      i, &(originalData_.sheet2List_[i].triangleList_[0]));
    fiberSurface_.setVertexList(
      i, &(originalData_.sheet2List_[i].vertexList_[0]));
  }

#ifdef TTK_ENABLE_OPENMP
#pragma omp parallel for num_threads(threadNumber_)
#endif
  for(SimplexId i = 0; i < (SimplexId)edgeNumber_; i++) {

#ifdef TTK_ENABLE_OPENMP
    ThreadId threadId = omp_get_thread_num();
#else
    ThreadId threadId = 0;
#endif

    SimplexId edgeId = i;

    std::pair<double, double> rangePoint0, rangePoint1;

    SimplexId vertexId0 = -1, vertexId1 = -1;
    triangulation_->getEdgeVertex(edgeId, 0, vertexId0);
    triangulation_->getEdgeVertex(edgeId, 1, vertexId1);

    rangePoint0.first = ((dataTypeU *)uField_)[vertexId0];
    rangePoint0.second = ((dataTypeV *)vField_)[vertexId0];

    rangePoint1.first = ((dataTypeU *)uField_)[vertexId1];
    rangePoint1.second = ((dataTypeV *)vField_)[vertexId1];

    fiberSurface_.computeSurface<dataTypeU, dataTypeV>(
      rangePoint0, rangePoint1, threadId);

    // clear the memory now.. otherwise we'll swap and never end
    originalData_.sheet2List_[threadId].triangleList_[0].clear();
    originalData_.sheet2List_[threadId].vertexList_[0].clear();
  }

  {
    std::stringstream msg;
    msg << "[ReebSpace] Chambers pre-image boundaries computed in "
        << t.getElapsedTime() << " s. overall (" << threadNumber_
        << " thread(s))." << std::endl;
    dMsg(std::cout, msg.str(), timeMsg);
  }

  return 0;
}

template <class dataTypeU, class dataTypeV>
inline int ttk::ReebSpace::computeGeometricalMeasures(Sheet3 &sheet) {

  sheet.domainVolume_ = 0;
  sheet.rangeArea_ = 0;
  sheet.hyperVolume_ = 0;

  for(SimplexId i = 0; i < (SimplexId)sheet.tetList_.size(); i++) {

    SimplexId tetId = sheet.tetList_[i];
    std::vector<std::pair<double, double>> domainBox, rangeBox;
    std::vector<std::vector<float>> domainPoints(4), rangePoints(4);

    for(int j = 0; j < 4; j++) {
      domainPoints[j].resize(3);
      rangePoints[j].resize(2);

      SimplexId vertexId = -1;
      triangulation_->getCellVertex(tetId, j, vertexId);

      triangulation_->getVertexPoint(
        vertexId, domainPoints[j][0], domainPoints[j][1], domainPoints[j][2]);

      rangePoints[j][0] = ((dataTypeU *)uField_)[vertexId];
      rangePoints[j][1] = ((dataTypeV *)vField_)[vertexId];
    }

    Geometry::getBoundingBox(domainPoints, domainBox);
    Geometry::getBoundingBox(rangePoints, rangeBox);

    sheet.domainVolume_ += (domainBox[0].second - domainBox[0].first)
                           * (domainBox[1].second - domainBox[1].first)
                           * (domainBox[2].second - domainBox[2].first);

    sheet.rangeArea_ += (rangeBox[0].second - rangeBox[0].first)
                        * (rangeBox[1].second - rangeBox[1].first);
  }

  if(sheet.domainVolume_) {
    sheet.hyperVolume_ = sheet.rangeArea_ / sheet.domainVolume_;
  } else {
    sheet.hyperVolume_ = 0;
  }

  return 0;
}

template <class dataTypeU, class dataTypeV>
inline int ttk::ReebSpace::perturbate(const dataTypeU &uEpsilon,
                                      const dataTypeV &vEpsilon) const {

  JacobiSet<dataTypeU, dataTypeV> jacobiSet;
  jacobiSet.setWrapper(wrapper_);
  jacobiSet.setInputField(uField_, vField_);
  jacobiSet.setVertexNumber(vertexNumber_);
  jacobiSet.perturbate(uEpsilon, vEpsilon);

  return 0;
}

template <class dataTypeU, class dataTypeV>
inline int ttk::ReebSpace::simplify(const double &simplificationThreshold,
                                    const SimplificationCriterion &criterion) {

  if((totalArea_ == -1) || (totalVolume_ == -1) || (totalHyperVolume_ == -1)) {

    Timer t;

#ifdef TTK_ENABLE_OPENMP
#pragma omp parallel for num_threads(threadNumber_)
#endif
    for(SimplexId i = 0; i < (SimplexId)originalData_.sheet3List_.size(); i++) {
      computeGeometricalMeasures<dataTypeU, dataTypeV>(
        originalData_.sheet3List_[i]);
    }

    for(SimplexId i = 0; i < (SimplexId)originalData_.sheet3List_.size(); i++) {
      totalArea_ += originalData_.sheet3List_[i].rangeArea_;
      totalVolume_ += originalData_.sheet3List_[i].domainVolume_;
      totalHyperVolume_ += originalData_.sheet3List_[i].hyperVolume_;
    }

    {
      std::stringstream msg;
      msg << "[ReebSpace] Geometrical measures computed in "
          << t.getElapsedTime() << " s. (" << threadNumber_ << " thread(s))"
          << std::endl;
      dMsg(std::cout, msg.str(), timeMsg);
    }
  }

  if(!hasConnectedSheets_) {
    connectSheets();
    prepareSimplification();
  }

  {
    std::stringstream msg;
    msg << "[ReebSpace] Simplifying with criterion ";
    switch(criterion) {
      case domainVolume:
        msg << "'Domain Volume'";
        break;
      case rangeArea:
        msg << "'Range Area'";
        break;
      case hyperVolume:
        msg << "'HyperVolume'";
        break;
    }
    msg << " at threshold " << simplificationThreshold << "." << std::endl;
    dMsg(std::cout, msg.str(), timeMsg);
  }

  if(!((criterion == currentData_.simplificationCriterion_)
       && (simplificationThreshold > currentData_.simplificationThreshold_))) {
    prepareSimplification();
  }

  simplifySheets(simplificationThreshold, criterion);

  return 0;
}

#endif // REEBSPACE_H<|MERGE_RESOLUTION|>--- conflicted
+++ resolved
@@ -476,11 +476,7 @@
   // post-process for further interaction
   if((totalArea_ == -1) || (totalVolume_ == -1) || (totalHyperVolume_ == -1)) {
 
-<<<<<<< HEAD
-    Timer t;
-=======
     Timer tm;
->>>>>>> c9f93c7a
 
 #ifdef TTK_ENABLE_OPENMP
 #pragma omp parallel for num_threads(threadNumber_)
@@ -499,11 +495,7 @@
     {
       std::stringstream msg;
       msg << "[ReebSpace] Geometrical measures computed in "
-<<<<<<< HEAD
-          << t.getElapsedTime() << " s. (" << threadNumber_ << " thread(s))"
-=======
           << tm.getElapsedTime() << " s. (" << threadNumber_ << " thread(s))"
->>>>>>> c9f93c7a
           << std::endl;
       dMsg(std::cout, msg.str(), timeMsg);
     }
