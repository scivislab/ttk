#include <ttkTriangulation.h>
#include <ttkTriangulationAlgorithm.h>
#include <ttkUtils.h>

using namespace std;
using namespace ttk;

/**
 * @brief Auxiliary struct to check if VTK cells are simplices.
 */
struct CellChecker : public vtkObject // inherit to be able to use vtkErrorMacro
{
  vtkTypeMacro(CellChecker, vtkObject)

    CellChecker()
    = default;
  static CellChecker *New() {
    return new CellChecker;
  }

  static std::string
    getErrMsg() // in C++ > 11: static constexpr errMsg = "foo";
  {
    return "Input explicit mesh is not (completely) simplicial. "
           "Please apply the Tetrahedralize filter before any TTK filter. "
           "The application may now crash anytime or produce false results.";
  }

  int check1d(vtkDataSet *ds) {
    // e.g. VTK_POLY_LINE is not supported (as from vtkPolyData::GetLines)
    const vtkIdType nc = ds->GetNumberOfCells();
    for(vtkIdType c = 0; c < nc; ++c) {
      if(ds->GetCellType(c) != VTK_LINE) {
        vtkErrorMacro(<< getErrMsg()) return -1;
      }
    }
    return 0;
  }

  int check2d(vtkDataSet *ds) {
    const vtkIdType nc = ds->GetNumberOfCells();
    for(vtkIdType c = 0; c < nc; ++c) {
      const auto type = ds->GetCellType(c);
      if(type != VTK_TRIANGLE && type != VTK_LINE) {
        vtkErrorMacro(<< getErrMsg()) return -1;
      }
    }
    return 0;
  }

  int check3d(vtkDataSet *ds) {
    const vtkIdType nc = ds->GetNumberOfCells();
    for(vtkIdType c = 0; c < nc; ++c) {
      const auto type = ds->GetCellType(c);
      if(type != VTK_TETRA && type != VTK_TRIANGLE && type != VTK_LINE) {
        vtkErrorMacro(<< getErrMsg()) return -1;
      }
    }
    return 0;
  }
};

ttkTriangulation::ttkTriangulation() {

  inputDataSet_ = NULL;

  hasAllocated_ = false;
  triangulation_ = NULL;
}

ttkTriangulation::~ttkTriangulation() {

  if((triangulation_) && (hasAllocated_))
    delete triangulation_;
}

int ttkTriangulation::allocate() {

  triangulation_ = new Triangulation;
  triangulation_->setDebugLevel(0);
  hasAllocated_ = true;

  return 0;
}

int ttkTriangulation::deepCopy(vtkDataObject *other) {

  if((triangulation_) && (hasAllocated_)) {
    delete triangulation_;
  }

  allocate();

  ttkTriangulation *otherTriangulation
    = dynamic_cast<ttkTriangulation *>(other);

  if(otherTriangulation) {
    // the other object has already been enhanced
    // copy the triangulation object from the other
    (*triangulation_) = *(otherTriangulation->triangulation_);
  } else {
    triangulation_ = nullptr;
  }

  // populate the data-structure
  if((triangulation_) && (triangulation_->isEmpty())) {
    // populate the triangulation data-structure
    setInputData((vtkDataSet *)other);
  }

  return 0;
}

Triangulation *ttkTriangulation::getTriangulation(vtkDataSet *other) {

  if(!other)
    return NULL;

  ttkTriangulation *otherTriangulation
    = dynamic_cast<ttkTriangulation *>(other);

  if(otherTriangulation) {
    return otherTriangulation->getTriangulation();
  } else {
    Debug d;
    stringstream msg;
    msg << "[ttkTriangulation] Unsupported input VTK class `"
        << other->GetClassName() << "' (ref=" << other->GetDataObjectType()
        << ")" << endl;
    d.dMsg(cerr, msg.str(), Debug::fatalMsg);
  }

  return NULL;
}

vtkUnstructuredGrid *ttkTriangulation::getVtkUnstructuredGrid() {

  if(!triangulation_)
    return NULL;

  if((inputDataSet_->GetDataObjectType() == VTK_IMAGE_DATA)
     || (inputDataSet_->GetDataObjectType() == VTK_POLY_DATA)) {

    Timer t;

    vtkUnstructuredGrid_ = vtkSmartPointer<vtkUnstructuredGrid>::New();
    vtkPoints_ = vtkSmartPointer<vtkPoints>::New();

    // here we need to create an explicit representation of the triangulation
    SimplexId vertexNumber = triangulation_->getNumberOfVertices();
    vtkPoints_->SetNumberOfPoints(vertexNumber);

    float p[3];
    for(SimplexId i = 0; i < vertexNumber; i++) {
      triangulation_->getVertexPoint(i, p[0], p[1], p[2]);
      vtkPoints_->SetPoint(i, p[0], p[1], p[2]);
    }

    vtkUnstructuredGrid_->SetPoints(vtkPoints_);

    SimplexId cellNumber = triangulation_->getNumberOfCells();
    int dimensionality = triangulation_->getDimensionality();
    vtkSmartPointer<vtkIdList> idList = vtkSmartPointer<vtkIdList>::New();
    idList->SetNumberOfIds(dimensionality + 1);

    for(SimplexId i = 0; i < cellNumber; i++) {
      for(int j = 0; j <= dimensionality; j++) {
        SimplexId vertexId = -1;
        triangulation_->getCellVertex(i, j, vertexId);
        idList->SetId(j, vertexId);
      }
      if(dimensionality == 2) {
        vtkUnstructuredGrid_->InsertNextCell(VTK_TRIANGLE, idList);
      } else if(dimensionality == 3) {
        vtkUnstructuredGrid_->InsertNextCell(VTK_TETRA, idList);
      }
    }

    {
      stringstream msg;
      msg << "[ttkTriangulation] Explicit triangulation computed in "
          << t.getElapsedTime() << " s." << endl;
      dMsg(cout, msg.str(), timeMsg);
    }
  } else if((inputDataSet_->GetDataObjectType() == VTK_UNSTRUCTURED_GRID)) {
    return vtkUnstructuredGrid::SafeDownCast(inputDataSet_);
  } else {
    stringstream msg;
    msg << "[ttkTriangulation] Unsupported input VTK class `"
        << inputDataSet_->GetClassName()
        << "' (ref=" << inputDataSet_->GetDataObjectType() << ")" << endl;
    msg << "[ttkTriangulation] Leaving an empty triangulation..." << endl;
    dMsg(cerr, msg.str(), Debug::fatalMsg);
  }

  return vtkUnstructuredGrid_.GetPointer();
}

bool ttkTriangulation::hasChangedConnectivity(Triangulation *triangulation,
                                              vtkDataSet *dataSet,
                                              vtkObject *callingObject) {

#ifndef TTK_ENABLE_KAMIKAZE
  if(!triangulation)
    return false;
  if(!dataSet)
    return false;
  if(!callingObject)
    return false;
#endif

  if((dataSet->GetDataObjectType() == VTK_UNSTRUCTURED_GRID)) {
    return (((vtkUnstructuredGrid *)dataSet)->GetCells()->GetMTime()
            > callingObject->GetMTime());
  } else if((dataSet->GetDataObjectType() == VTK_POLY_DATA)) {
    return (((vtkPolyData *)dataSet)->GetPolys()->GetMTime()
            > callingObject->GetMTime());
  } else if((dataSet->GetDataObjectType() == VTK_IMAGE_DATA)) {

    int vtkDimensions[3];
    vector<int> ttkDimensions;

    ((vtkImageData *)dataSet)->GetDimensions(vtkDimensions);
    triangulation->getGridDimensions(ttkDimensions);

    return !((vtkDimensions[0] == ttkDimensions[0])
             && (vtkDimensions[1] == ttkDimensions[1])
             && (vtkDimensions[2] == ttkDimensions[2]));
  } else {
    stringstream msg;
    Debug d;
    msg << "[ttkTriangulation] Unsupported input VTK class `"
        << dataSet->GetClassName() << "' (ref=" << dataSet->GetDataObjectType()
        << ")" << endl;
    d.dMsg(cerr, msg.str(), Debug::fatalMsg);
  }

  return true;
}

int ttkTriangulation::setInputData(vtkDataSet *dataSet) {

  int ret = 0;
  if(!triangulation_) {
    allocate();
  }

<<<<<<< HEAD
  if((dataSet->GetDataObjectType() == VTK_UNSTRUCTURED_GRID)) {

    const auto grid = static_cast<vtkUnstructuredGrid *>(dataSet);
    if(grid->GetPoints()) {
      if(grid->GetPoints()->GetDataType() == VTK_FLOAT) {
        triangulation_->setInputPoints(
          dataSet->GetNumberOfPoints(), grid->GetPoints()->GetVoidPointer(0));
      } else if(grid->GetPoints()->GetDataType() == VTK_DOUBLE) {
        triangulation_->setInputPoints(dataSet->GetNumberOfPoints(),
                                       grid->GetPoints()->GetVoidPointer(0),
                                       true);
      } else {
        stringstream msg;
        msg << "[ttkTriangulation] Unsupported precision for input points!"
            << endl;
        dMsg(cerr, msg.str(), Debug::fatalMsg);
      }
    }
    if(grid->GetCells()) {
      // As the documentation of this method says, we expect a triangulation
      // (simplicial complex in kD)
      std::string errMsg;

      // NOTE A mix of different simplices should theoretically be supported
      // but this appears to not hold up (yet) in practice. Current discussion:
      // https://github.com/topology-tool-kit/ttk/pull/323
      // maybe in the future:
//      ret = vtkSmartPointer<CellChecker>::New()->check3d(grid);

      if(grid->IsHomogeneous()) {
        const auto type = grid->GetCellType(0);
        if(type != VTK_TETRA && type != VTK_TRIANGLE && type != VTK_LINE) {
          errMsg = "Input explicit mesh is not simplicial (at all). ";
          ret = -1;
        }
      } else {
        errMsg = "Input explicit mesh has different cell types. ";
        ret = -1;
      }

      if(ret != 0) {
        // NOTE In the long run it would be nice to not only detect this but
        // also fix it, for an improved user-experience. Maybe not at this place
        // though (or adapt doc) but earlier like the macro
        // TTK_UNSTRUCTURED_GRID_NEW in ttkWrapper.h?

        // This class does not inherit from vtkObject, so the vtkErrorMacro does
        // not work. But no problem: `this` is only used to call GetClassName
        // which is not a virtual function so it would just return "vtkObject"
        // anyway.
        errMsg
          += "Please apply the Tetrahedralize filter before any TTK filter. "
             "The application may now crash anytime or produce false results.";
        vtkErrorWithObjectMacro(nullptr, << errMsg)
      }

#if !defined(_WIN32) || defined(_WIN32) && defined(VTK_USE_64BIT_IDS)
      triangulation_->setInputCells(
        dataSet->GetNumberOfCells(), grid->GetCells()->GetPointer());
#else
      int *pt = grid->GetCells()->GetPointer();
      long long extra_pt = *pt;
      triangulation_->setInputCells(dataSet->GetNumberOfCells(), &extra_pt);
#endif
    }
    inputDataSet_ = dataSet;
  } else if((dataSet->GetDataObjectType() == VTK_POLY_DATA)) {

    const auto polyData = static_cast<vtkPolyData *>(dataSet);
    if(polyData->GetPoints()) {
      if(polyData->GetPoints()->GetDataType() == VTK_FLOAT) {
        triangulation_->setInputPoints(
          dataSet->GetNumberOfPoints(),
          polyData->GetPoints()->GetVoidPointer(0));
      } else if(polyData->GetPoints()->GetDataType() == VTK_DOUBLE) {
        triangulation_->setInputPoints(dataSet->GetNumberOfPoints(),
                                       polyData->GetPoints()->GetVoidPointer(0),
                                       true);
      } else {
        stringstream msg;
        msg << "[ttkTriangulation] Unsupported precision for input points!"
            << endl;
        dMsg(cerr, msg.str(), Debug::fatalMsg);
      }
      triangulation_->setInputPoints(
        dataSet->GetNumberOfPoints(),
        (float *)polyData->GetPoints()->GetVoidPointer(0));
    }

    // NOTE Currently we do not handle vtkPolyData instances whose cells include
    // unconnected vertices or triangle strips
    //    if(polyData->GetNumberOfVerts())
    //      ;
    //    if(polyData->GetNumberOfStrips())
    //      ;

    if(polyData->GetPolys()) {
#if !defined(_WIN32) || defined(_WIN32) && defined(VTK_USE_64BIT_IDS)
      // does never return a null pointer, only an empty array
      //      if(polyData->GetPolys()->GetPointer()) {
      if(polyData->GetNumberOfPolys()) { // have 2D
        ret = vtkSmartPointer<CellChecker>::New()->check2d(polyData);
        // NOTE If there are any 1D cells, we just ignore them
        triangulation_->setInputCells(
          dataSet->GetNumberOfCells(), polyData->GetPolys()->GetPointer());
      } else if(polyData->GetNumberOfLines()) { // have 1D
        ret = vtkSmartPointer<CellChecker>::New()->check1d(polyData);
        triangulation_->setInputCells(
          dataSet->GetNumberOfCells(), polyData->GetLines()->GetPointer());
=======
  if(dataSet->GetDataObjectType() == VTK_UNSTRUCTURED_GRID) {

    auto vtuDataSet = vtkUnstructuredGrid::SafeDownCast(dataSet);

    // Points
    if(vtuDataSet->GetPoints()) {
      switch(vtuDataSet->GetPoints()->GetDataType()) {
        case VTK_FLOAT:
          triangulation_->setInputPoints(
            vtuDataSet->GetNumberOfPoints(),
            ttkUtils::GetVoidPointer(vtuDataSet->GetPoints()->GetData()));
          break;
        case VTK_DOUBLE:
          triangulation_->setInputPoints(
            vtuDataSet->GetNumberOfPoints(),
            ttkUtils::GetVoidPointer(vtuDataSet->GetPoints()->GetData()), true);
        default:
          stringstream msg;
          msg << "[ttkTriangulation] Unsupported precision for input points!"
              << endl;
          dMsg(cerr, msg.str(), Debug::fatalMsg);
          break;
      }
    }

    // Cells
    if(vtuDataSet->GetCells()) {

      auto cellsData = static_cast<LongSimplexId *>(
        ttkUtils::GetVoidPointer(vtuDataSet->GetCells()->GetData(), 0));
#if !defined(_WIN32) || defined(_WIN32) && defined(VTK_USE_64BIT_IDS)
      triangulation_->setInputCells(vtuDataSet->GetNumberOfCells(), cellsData);
#else
      auto extra_pt = reinterpret_cast<long long*>(cellsData);
      triangulation_->setInputCells(dataSet->GetNumberOfCells(), extra_pt);
#endif
    }
    inputDataSet_ = vtuDataSet;

  } else if(dataSet->GetDataObjectType() == VTK_POLY_DATA) {

    auto vtpDataSet = vtkPolyData::SafeDownCast(dataSet);

    // Points
    if(vtpDataSet->GetPoints()) {
      switch(vtpDataSet->GetPoints()->GetDataType()) {
        case VTK_FLOAT:
          triangulation_->setInputPoints(
            vtpDataSet->GetNumberOfPoints(),
            ttkUtils::GetVoidPointer(vtpDataSet->GetPoints()->GetData()));
          break;
        case VTK_DOUBLE:
          triangulation_->setInputPoints(
            vtpDataSet->GetNumberOfPoints(),
            ttkUtils::GetVoidPointer(vtpDataSet->GetPoints()->GetData()), true);
          break;
        default:
          stringstream msg;
          msg << "[ttkTriangulation] Unsupported precision for input points!"
              << endl;
          dMsg(cerr, msg.str(), Debug::fatalMsg);
          break;
      }
    }

    // Cells
    if(vtpDataSet->GetPolys()) {
      auto polysData = static_cast<LongSimplexId *>(
        ttkUtils::GetVoidPointer(vtpDataSet->GetPolys()->GetData(), 0));
      auto linesData = static_cast<LongSimplexId *>(
        ttkUtils::GetVoidPointer(vtpDataSet->GetPolys()->GetData(), 0));
#if !defined(_WIN32) || defined(_WIN32) && defined(VTK_USE_64BIT_IDS)
      if(polysData) {
        // 2D
        triangulation_->setInputCells(
          vtpDataSet->GetNumberOfCells(), polysData);
      } else if(linesData) {
        // 1D
        triangulation_->setInputCells(
          vtpDataSet->GetNumberOfCells(), linesData);
>>>>>>> 645b41fa
      }
#else
      int *pt = polyData->GetPolys()->GetPointer();
      if(!pt) {
        // 1D
        pt = polyData->GetLines()->GetPointer();
      }
      auto extra_pt
        = reinterpret_cast<long long *>(polysData ? polysData : linesData);
      triangulation_->setInputCells(dataSet->GetNumberOfCells(), extra_pt);
#endif
    }
    inputDataSet_ = vtpDataSet;

  } else if((dataSet->GetDataObjectType() == VTK_IMAGE_DATA)) {

    auto vtiData = vtkImageData::SafeDownCast(dataSet);

    int extents[6];
    vtiData->GetExtent(extents);

    double origin[3];
    vtiData->GetOrigin(origin);

    double spacing[3];
    vtiData->GetSpacing(spacing);

    int gridDimensions[3];
    vtiData->GetDimensions(gridDimensions);

    double firstPoint[3];
    firstPoint[0] = origin[0] + extents[0] * spacing[0];
    firstPoint[1] = origin[1] + extents[2] * spacing[1];
    firstPoint[2] = origin[2] + extents[4] * spacing[2];

    triangulation_->setInputGrid(
      firstPoint[0], firstPoint[1], firstPoint[2], spacing[0], spacing[1],
      spacing[2], gridDimensions[0], gridDimensions[1], gridDimensions[2]);

    inputDataSet_ = dataSet;
  } else {
    stringstream msg;
    msg << "[ttkTriangulation] Unsupported input VTK class `"
        << dataSet->GetClassName() << "' (ref=" << dataSet->GetDataObjectType()
        << ")" << endl;
    msg << "[ttkTriangulation] Leaving an empty triangulation..." << endl;
    dMsg(cerr, msg.str(), Debug::fatalMsg);
  }

  return ret;
}

int ttkTriangulation::shallowCopy(vtkDataObject *other) {

  if((triangulation_) && (hasAllocated_)) {
    delete triangulation_;
  }
  triangulation_ = NULL;

  if((other) && (((vtkDataSet *)other)->GetNumberOfPoints())) {

    ttkTriangulation *otherTriangulation
      = dynamic_cast<ttkTriangulation *>(other);

    if(otherTriangulation) {
      triangulation_ = otherTriangulation->triangulation_;
      hasAllocated_ = false;
    } else {
      // let's create the object
      allocate();
    }

    // populate the data-structure
    if((triangulation_) && (triangulation_->isEmpty())) {
      setInputData((vtkDataSet *)other);
    }
  }

  return 0;
}

vtkStandardNewMacro(ttkUnstructuredGrid)

  ttkUnstructuredGrid::ttkUnstructuredGrid() {
}

ttkUnstructuredGrid::~ttkUnstructuredGrid() {
}

void ttkUnstructuredGrid::CopyStructure(vtkDataSet *other) {

  vtkUnstructuredGrid::CopyStructure(other);
  ttkTriangulation::shallowCopy(other);
}

void ttkUnstructuredGrid::DeepCopy(vtkDataObject *other) {

  vtkUnstructuredGrid::DeepCopy(other);
  ttkTriangulation::deepCopy(other);
}

void ttkUnstructuredGrid::ShallowCopy(vtkDataObject *other) {

  vtkUnstructuredGrid::ShallowCopy(other);
  ttkTriangulation::shallowCopy(other);
}

vtkStandardNewMacro(ttkImageData)

  ttkImageData::ttkImageData() {
}

ttkImageData::~ttkImageData() {
}

void ttkImageData::CopyStructure(vtkDataSet *other) {

  vtkImageData::CopyStructure(other);
  ttkTriangulation::shallowCopy(other);
}

void ttkImageData::DeepCopy(vtkDataObject *other) {

  vtkImageData::DeepCopy(other);
  ttkTriangulation::deepCopy(other);
}

void ttkImageData::ShallowCopy(vtkDataObject *other) {

  vtkImageData::ShallowCopy(other);
  ttkTriangulation::shallowCopy(other);
}

vtkStandardNewMacro(ttkPolyData)

  ttkPolyData::ttkPolyData() {
}

ttkPolyData::~ttkPolyData() {
}

void ttkPolyData::CopyStructure(vtkDataSet *other) {

  vtkPolyData::CopyStructure(other);
  ttkTriangulation::shallowCopy(other);
}

void ttkPolyData::DeepCopy(vtkDataObject *other) {

  vtkPolyData::DeepCopy(other);
  ttkTriangulation::deepCopy(other);
}

void ttkPolyData::ShallowCopy(vtkDataObject *other) {

  vtkPolyData::ShallowCopy(other);
  ttkTriangulation::shallowCopy(other);
}<|MERGE_RESOLUTION|>--- conflicted
+++ resolved
@@ -245,117 +245,6 @@
     allocate();
   }
 
-<<<<<<< HEAD
-  if((dataSet->GetDataObjectType() == VTK_UNSTRUCTURED_GRID)) {
-
-    const auto grid = static_cast<vtkUnstructuredGrid *>(dataSet);
-    if(grid->GetPoints()) {
-      if(grid->GetPoints()->GetDataType() == VTK_FLOAT) {
-        triangulation_->setInputPoints(
-          dataSet->GetNumberOfPoints(), grid->GetPoints()->GetVoidPointer(0));
-      } else if(grid->GetPoints()->GetDataType() == VTK_DOUBLE) {
-        triangulation_->setInputPoints(dataSet->GetNumberOfPoints(),
-                                       grid->GetPoints()->GetVoidPointer(0),
-                                       true);
-      } else {
-        stringstream msg;
-        msg << "[ttkTriangulation] Unsupported precision for input points!"
-            << endl;
-        dMsg(cerr, msg.str(), Debug::fatalMsg);
-      }
-    }
-    if(grid->GetCells()) {
-      // As the documentation of this method says, we expect a triangulation
-      // (simplicial complex in kD)
-      std::string errMsg;
-
-      // NOTE A mix of different simplices should theoretically be supported
-      // but this appears to not hold up (yet) in practice. Current discussion:
-      // https://github.com/topology-tool-kit/ttk/pull/323
-      // maybe in the future:
-//      ret = vtkSmartPointer<CellChecker>::New()->check3d(grid);
-
-      if(grid->IsHomogeneous()) {
-        const auto type = grid->GetCellType(0);
-        if(type != VTK_TETRA && type != VTK_TRIANGLE && type != VTK_LINE) {
-          errMsg = "Input explicit mesh is not simplicial (at all). ";
-          ret = -1;
-        }
-      } else {
-        errMsg = "Input explicit mesh has different cell types. ";
-        ret = -1;
-      }
-
-      if(ret != 0) {
-        // NOTE In the long run it would be nice to not only detect this but
-        // also fix it, for an improved user-experience. Maybe not at this place
-        // though (or adapt doc) but earlier like the macro
-        // TTK_UNSTRUCTURED_GRID_NEW in ttkWrapper.h?
-
-        // This class does not inherit from vtkObject, so the vtkErrorMacro does
-        // not work. But no problem: `this` is only used to call GetClassName
-        // which is not a virtual function so it would just return "vtkObject"
-        // anyway.
-        errMsg
-          += "Please apply the Tetrahedralize filter before any TTK filter. "
-             "The application may now crash anytime or produce false results.";
-        vtkErrorWithObjectMacro(nullptr, << errMsg)
-      }
-
-#if !defined(_WIN32) || defined(_WIN32) && defined(VTK_USE_64BIT_IDS)
-      triangulation_->setInputCells(
-        dataSet->GetNumberOfCells(), grid->GetCells()->GetPointer());
-#else
-      int *pt = grid->GetCells()->GetPointer();
-      long long extra_pt = *pt;
-      triangulation_->setInputCells(dataSet->GetNumberOfCells(), &extra_pt);
-#endif
-    }
-    inputDataSet_ = dataSet;
-  } else if((dataSet->GetDataObjectType() == VTK_POLY_DATA)) {
-
-    const auto polyData = static_cast<vtkPolyData *>(dataSet);
-    if(polyData->GetPoints()) {
-      if(polyData->GetPoints()->GetDataType() == VTK_FLOAT) {
-        triangulation_->setInputPoints(
-          dataSet->GetNumberOfPoints(),
-          polyData->GetPoints()->GetVoidPointer(0));
-      } else if(polyData->GetPoints()->GetDataType() == VTK_DOUBLE) {
-        triangulation_->setInputPoints(dataSet->GetNumberOfPoints(),
-                                       polyData->GetPoints()->GetVoidPointer(0),
-                                       true);
-      } else {
-        stringstream msg;
-        msg << "[ttkTriangulation] Unsupported precision for input points!"
-            << endl;
-        dMsg(cerr, msg.str(), Debug::fatalMsg);
-      }
-      triangulation_->setInputPoints(
-        dataSet->GetNumberOfPoints(),
-        (float *)polyData->GetPoints()->GetVoidPointer(0));
-    }
-
-    // NOTE Currently we do not handle vtkPolyData instances whose cells include
-    // unconnected vertices or triangle strips
-    //    if(polyData->GetNumberOfVerts())
-    //      ;
-    //    if(polyData->GetNumberOfStrips())
-    //      ;
-
-    if(polyData->GetPolys()) {
-#if !defined(_WIN32) || defined(_WIN32) && defined(VTK_USE_64BIT_IDS)
-      // does never return a null pointer, only an empty array
-      //      if(polyData->GetPolys()->GetPointer()) {
-      if(polyData->GetNumberOfPolys()) { // have 2D
-        ret = vtkSmartPointer<CellChecker>::New()->check2d(polyData);
-        // NOTE If there are any 1D cells, we just ignore them
-        triangulation_->setInputCells(
-          dataSet->GetNumberOfCells(), polyData->GetPolys()->GetPointer());
-      } else if(polyData->GetNumberOfLines()) { // have 1D
-        ret = vtkSmartPointer<CellChecker>::New()->check1d(polyData);
-        triangulation_->setInputCells(
-          dataSet->GetNumberOfCells(), polyData->GetLines()->GetPointer());
-=======
   if(dataSet->GetDataObjectType() == VTK_UNSTRUCTURED_GRID) {
 
     auto vtuDataSet = vtkUnstructuredGrid::SafeDownCast(dataSet);
@@ -383,6 +272,42 @@
 
     // Cells
     if(vtuDataSet->GetCells()) {
+      // As the documentation of this method says, we expect a triangulation
+      // (simplicial complex in kD)
+      std::string errMsg;
+
+      // NOTE A mix of different simplices should theoretically be supported
+      // throughout TTK but this appears to not hold up (yet) in practice.
+      // Some more notes: https://github.com/topology-tool-kit/ttk/pull/323
+      // maybe in the future instead of the current checks:
+//      ret = vtkSmartPointer<CellChecker>::New()->check3d(vtuDataSet);
+
+      if(vtuDataSet->IsHomogeneous()) {
+        const auto type = vtuDataSet->GetCellType(0);
+        if(type != VTK_TETRA && type != VTK_TRIANGLE && type != VTK_LINE) {
+          errMsg = "Input explicit mesh is not simplicial (at all). ";
+          ret = -1;
+        }
+      } else {
+        errMsg = "Input explicit mesh has different cell types. ";
+        ret = -1;
+      }
+
+      if(ret != 0) {
+        // NOTE In the long run it would be nice to not only detect this but
+        // also fix it, for an improved user-experience. Maybe not at this place
+        // though (or adapt doc) but earlier, like the macro
+        // TTK_UNSTRUCTURED_GRID_NEW in ttkWrapper.h?
+
+        // This class does not inherit from vtkObject, so the vtkErrorMacro does
+        // not work. But no problem: `this` is only used to call GetClassName
+        // which is not a virtual function so it would just return "vtkObject"
+        // anyway.
+        errMsg
+          += "Please apply the Tetrahedralize filter before any TTK filter. "
+             "The application may now crash anytime or produce false results.";
+        vtkErrorWithObjectMacro(nullptr, << errMsg)
+      }
 
       auto cellsData = static_cast<LongSimplexId *>(
         ttkUtils::GetVoidPointer(vtuDataSet->GetCells()->GetData(), 0));
@@ -422,21 +347,27 @@
     }
 
     // Cells
+    // NOTE Currently we do not handle vtkPolyData instances whose cells include
+    // unconnected vertices or triangle strips
+    //    if(polyData->GetNumberOfVerts())
+    //      ; // add some 0D simplices to this ttkTriangulation
+    //    if(polyData->GetNumberOfStrips())
+    //      ; // add more 2D simplices to this ttkTriangulation (de-strip)
     if(vtpDataSet->GetPolys()) {
       auto polysData = static_cast<LongSimplexId *>(
         ttkUtils::GetVoidPointer(vtpDataSet->GetPolys()->GetData(), 0));
       auto linesData = static_cast<LongSimplexId *>(
         ttkUtils::GetVoidPointer(vtpDataSet->GetPolys()->GetData(), 0));
 #if !defined(_WIN32) || defined(_WIN32) && defined(VTK_USE_64BIT_IDS)
-      if(polysData) {
-        // 2D
+      if(polysData) { // have 2D
+        ret = vtkSmartPointer<CellChecker>::New()->check2d(vtpDataSet);
+        // NOTE If there are any 1D cells, we just ignore them
         triangulation_->setInputCells(
           vtpDataSet->GetNumberOfCells(), polysData);
-      } else if(linesData) {
-        // 1D
+      } else if(linesData) { // have 1D
+        ret = vtkSmartPointer<CellChecker>::New()->check1d(vtpDataSet);
         triangulation_->setInputCells(
           vtpDataSet->GetNumberOfCells(), linesData);
->>>>>>> 645b41fa
       }
 #else
       int *pt = polyData->GetPolys()->GetPointer();
