--- conflicted
+++ resolved
@@ -294,11 +294,7 @@
       // bestIndex = trees.size()-1;
       //baryTree = ftm::copyMergeTree<dataType>(trees[bestIndex], true);
       baryTree = ftm::copyMergeTree<dataType>(trees[bestIndex], baseModule_!=2);
-<<<<<<< HEAD
-      ftm::FTMTree_MT* bt = &(baryTree.tree);
-=======
       // ftm::FTMTree_MT* bt = &(baryTree.tree);
->>>>>>> e6f56483
       limitSizeBarycenter(baryTree, trees);
     }
 
