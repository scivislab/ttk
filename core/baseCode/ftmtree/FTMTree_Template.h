--- conflicted
+++ resolved
@@ -43,19 +43,6 @@
    setDebugLevel(debugLevel_);
    initNbScalars();
 
-<<<<<<< HEAD
-  // This section is aimed to prevent un-deterministic results if the data-set
-  // have NaN values in it.
-  // Can we check the bounady of the VTK structure to know if this loop is needed ?
-  // In this loop, we replace every NaN by a 0 value.
-  // Recall: Equals values are distinguished using Simulation of Simplicity in the FTM tree computation
-#pragma omp parallel for
-   for (size_t i = 0; i < scalars_->size; i++) {
-      if (isnan(((scalarType*)scalars_->values)[i])) {
-         ((scalarType*)scalars_->values)[i] = 0;
-      }
-  }
-=======
    // This section is aimed to prevent un-deterministic results if the data-set
    // have NaN values in it.
    // In this loop, we replace every NaN by a 0 value.
@@ -70,7 +57,6 @@
          }
       }
    }
->>>>>>> 322b7154
 
    // Alloc / reserve
    DebugTimer initTime;
