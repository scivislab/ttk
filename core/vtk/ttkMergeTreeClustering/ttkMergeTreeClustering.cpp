--- conflicted
+++ resolved
@@ -441,7 +441,6 @@
   vtkOutputMatching->ShallowCopy(appendFilter->GetOutput());
 }
 
-// TODO merge min-sad and sad-max diagrams
 template <class dataType>
 int ttkMergeTreeClustering::runOutput(
   vtkInformationVector *outputVector,
@@ -568,21 +567,16 @@
         treesNodes[0]->GetFieldData());
       vtkOutputNode2->GetFieldData()->ShallowCopy(
         treesNodes[1]->GetFieldData());
-<<<<<<< HEAD
       if(not IsPersistenceDiagram) {
         vtkOutputArc1->GetFieldData()->ShallowCopy(
           treesArcs[0]->GetFieldData());
         vtkOutputArc2->GetFieldData()->ShallowCopy(
           treesArcs[1]->GetFieldData());
       }
-=======
-      vtkOutputArc1->GetFieldData()->ShallowCopy(treesArcs[0]->GetFieldData());
-      vtkOutputArc2->GetFieldData()->ShallowCopy(treesArcs[1]->GetFieldData());
       if(treesSegmentation[0])
         addFieldData(treesSegmentation[0], vtkOutputNode1);
       if(treesSegmentation[1])
         addFieldData(treesSegmentation[1], vtkOutputNode2);
->>>>>>> 272be9c4
       if(OutputSegmentation) {
         vtkOutputSegmentation1->GetFieldData()->ShallowCopy(
           treesSegmentation[0]->GetFieldData());
@@ -686,9 +680,9 @@
         }
       }
       for(unsigned int c = 0; c < NumberOfBarycenters; ++c) {
-        #ifdef TTK_ENABLE_OPENMP
-        #pragma omp parallel for schedule(dynamic) num_threads(this->threadNumber_) 
-        #endif
+#ifdef TTK_ENABLE_OPENMP
+#pragma omp parallel for schedule(dynamic) num_threads(this->threadNumber_)
+#endif
         for(int i = 0; i < numInputs; ++i) {
           if(clusteringAssignment[i] != (int)c)
             continue;
@@ -752,16 +746,11 @@
           // Field data
           vtkOutputNode->GetFieldData()->ShallowCopy(
             treesNodes[i]->GetFieldData());
-<<<<<<< HEAD
           if(not IsPersistenceDiagram)
             vtkOutputArc->GetFieldData()->ShallowCopy(
               treesArcs[i]->GetFieldData());
-=======
-          vtkOutputArc1->GetFieldData()->ShallowCopy(
-            treesArcs[i]->GetFieldData());
           if(treesSegmentation[i])
-            addFieldData(treesSegmentation[i], vtkOutputNode1);
->>>>>>> 272be9c4
+            addFieldData(treesSegmentation[i], vtkOutputNode);
           if(OutputSegmentation)
             vtkOutputSegmentation->GetFieldData()->ShallowCopy(
               treesSegmentation[i]->GetFieldData());
