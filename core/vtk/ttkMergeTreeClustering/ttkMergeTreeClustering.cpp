#include <BranchMappingDistance.h>
#include <FTMStructures.h>
#include <FTMTree.h>
#include <FTMTreeUtils.h>
#include <MergeTreeUtils.h>
#include <MergeTreeVisualization.h>
#include <PathMappingDistance.h>
#include <ttkFTMTreeUtils.h>
#include <ttkMergeTreeClustering.h>
#include <ttkMergeTreeVisualization.h>

#include <vtkDataObject.h> // For port information
#include <vtkObjectFactory.h> // for new macro

#include <vtkCellData.h>
#include <vtkDataArray.h>
#include <vtkDataSet.h>
#include <vtkFloatArray.h>
#include <vtkInformation.h>
#include <vtkInformationVector.h>
#include <vtkMultiBlockDataSet.h>
#include <vtkPointData.h>
#include <vtkTable.h>

#include <string>

using namespace ttk;
using namespace ftm;

// A VTK macro that enables the instantiation of this class via ::New()
// You do not have to modify this
vtkStandardNewMacro(ttkMergeTreeClustering);

/**
 * Implement the filter constructor and destructor in the cpp file.
 *
 * The constructor has to specify the number of input and output ports
 * with the functions SetNumberOfInputPorts and SetNumberOfOutputPorts,
 * respectively. It should also set default values for all filter
 * parameters.
 *
 * The destructor is usually empty unless you want to manage memory
 * explicitly, by for example allocating memory on the heap that needs
 * to be freed when the filter is destroyed.
 */
ttkMergeTreeClustering::ttkMergeTreeClustering() {
  this->setDebugMsgPrefix("MergeTreeClustering");
  this->SetNumberOfInputPorts(2);
  this->SetNumberOfOutputPorts(3);
}

ttkMergeTreeClustering::~ttkMergeTreeClustering() = default;

/**
 * Specify the required input data type of each input port
 *
 * This method specifies the required input object data types of the
 * filter by adding the vtkAlgorithm::INPUT_REQUIRED_DATA_TYPE() key to
 * the port information.
 */
int ttkMergeTreeClustering::FillInputPortInformation(int port,
                                                     vtkInformation *info) {
  if(port == 0)
    info->Set(vtkAlgorithm::INPUT_REQUIRED_DATA_TYPE(), "vtkMultiBlockDataSet");
  else if(port == 1) {
    info->Set(vtkAlgorithm::INPUT_REQUIRED_DATA_TYPE(), "vtkMultiBlockDataSet");
    info->Set(vtkAlgorithm::INPUT_IS_OPTIONAL(), 1);
  } else
    return 0;

  return 1;
}

/**
 * Specify the data object type of each output port
 *
 * This method specifies in the port information object the data type of the
 * corresponding output objects. It is possible to either explicitly
 * specify a type by adding a vtkDataObject::DATA_TYPE_NAME() key:
 *
 *      info->Set( ttkAlgorithm::DATA_TYPE_NAME(), "vtkUnstructuredGrid" );
 *
 * or to pass a type of an input port to an output port by adding the
 * ttkAlgorithm::SAME_DATA_TYPE_AS_INPUT_PORT() key (see below).
 *
 * Note: prior to the execution of the RequestData method the pipeline will
 * initialize empty output data objects based on this information.
 */
int ttkMergeTreeClustering::FillOutputPortInformation(int port,
                                                      vtkInformation *info) {
  if(port == 0 || port == 1 || port == 2) {
    info->Set(vtkDataObject::DATA_TYPE_NAME(), "vtkMultiBlockDataSet");
  } else {
    return 0;
  }
  return 1;
}

/**
 * Pass VTK data to the base code and convert base code output to VTK
 *
 * This method is called during the pipeline execution to update the
 * already initialized output data objects based on the given input
 * data objects and filter parameters.
 *
 * Note:
 *     1) The passed input data objects are validated based on the information
 *        provided by the FillInputPortInformation method.
 *     2) The output objects are already initialized based on the information
 *        provided by the FillOutputPortInformation method.
 */
int ttkMergeTreeClustering::RequestData(vtkInformation *ttkNotUsed(request),
                                        vtkInformationVector **inputVector,
                                        vtkInformationVector *outputVector) {
  // ------------------------------------------------------------------------------------
  // --- Get input object from input vector
  // ------------------------------------------------------------------------------------
  auto blocks = vtkMultiBlockDataSet::GetData(inputVector[0], 0);
  auto blocks2 = vtkMultiBlockDataSet::GetData(inputVector[1], 0);

  if(Backend == 0) {
    baseModule = 0;
  } else if(Backend == 1) {
    baseModule = 0;
  } else if(Backend == 3) {
    baseModule = 1;
  } else if(Backend == 4) {
    baseModule = 2;
  } else {
    baseModule = 0;
  }

  // filter out new backends (not yet supported)
  if(baseModule == 1 && ComputeBarycenter) {
    printErr("Invalid Backend chosen. Branch Mapping Distance not yet "
             "supported for Barycenter computation. Canceling computation.");
    return 1;
  }

  // ------------------------------------------------------------------------------------
  // --- Load blocks
  // ------------------------------------------------------------------------------------
  std::vector<vtkSmartPointer<vtkMultiBlockDataSet>> inputTrees, inputTrees2;
  loadBlocks(inputTrees, blocks);
  loadBlocks(inputTrees2, blocks2);

  // If we have already computed once but the input has changed
  if(treesNodes.size() != 0 and inputTrees[0]->GetBlock(0) != treesNodes[0])
    resetDataVisualization();

  return run<float>(outputVector, inputTrees, inputTrees2);
}

template <class dataType>
int ttkMergeTreeClustering::run(
  vtkInformationVector *outputVector,
  std::vector<vtkSmartPointer<vtkMultiBlockDataSet>> &inputTrees,
  std::vector<vtkSmartPointer<vtkMultiBlockDataSet>> &inputTrees2) {
  if(not isDataVisualizationFilled())
    runCompute<dataType>(outputVector, inputTrees, inputTrees2);
  runOutput<dataType>(outputVector, inputTrees, inputTrees2);
  return 1;
}

template <class dataType>
int ttkMergeTreeClustering::runCompute(
  vtkInformationVector *ttkNotUsed(outputVector),
  std::vector<vtkSmartPointer<vtkMultiBlockDataSet>> &inputTrees,
  std::vector<vtkSmartPointer<vtkMultiBlockDataSet>> &inputTrees2) {
  // ------------------------------------------------------------------------------------
  // --- Construct trees
  // ------------------------------------------------------------------------------------
  const int numInputs = inputTrees.size();
  const int numInputs2
    = (not inputTrees[0]->GetBlock(0)->IsA("vtkUnstructuredGrid")
         ? inputTrees2.size()
         : (JoinSplitMixtureCoefficient != 0
                and JoinSplitMixtureCoefficient != 1
              ? numInputs
              : 0));

  setDataVisualization(numInputs, numInputs2);

  std::vector<MergeTree<dataType>> intermediateMTrees(numInputs),
    intermediateMTrees2(numInputs2), barycenters(NumberOfBarycenters),
    barycenters2((numInputs2 != 0) * NumberOfBarycenters);
  std::vector<FTMTree_MT *> intermediateTrees(numInputs),
    intermediateTrees2(numInputs2);

  bool useSadMaxPairs = (JoinSplitMixtureCoefficient == 0);
  IsPersistenceDiagram
    = constructTrees<dataType>(inputTrees, intermediateMTrees, treesNodes,
                               treesArcs, treesSegmentation, useSadMaxPairs);
  if(not IsPersistenceDiagram
     or (JoinSplitMixtureCoefficient != 0
         and JoinSplitMixtureCoefficient != 1)) {
    auto &inputTrees2ToUse
      = (not IsPersistenceDiagram ? inputTrees2 : inputTrees);
    constructTrees<dataType>(inputTrees2ToUse, intermediateMTrees2, treesNodes2,
                             treesArcs2, treesSegmentation2, !useSadMaxPairs);
  }

  mergeTreeToFTMTree<dataType>(intermediateMTrees, intermediateTrees);
  mergeTreeToFTMTree<dataType>(intermediateMTrees2, intermediateTrees2);

  // ------------------------------------------------------------------------------------
  // --- Call base
  // ------------------------------------------------------------------------------------
  bool AddNodes = true;
  // Classical distance
  double distance = 0;

  // Verify parameters
  if(Backend == 0) {
    BranchDecomposition = true;
    NormalizedWasserstein = true;
    KeepSubtree = false;
  } else if(Backend == 1) {
    BranchDecomposition = false;
    NormalizedWasserstein = false;
    KeepSubtree = true;
    ComputeBarycenter = false;
  }
  if(IsPersistenceDiagram) {
    BranchDecomposition = true;
  }
  if(ComputeBarycenter) {
    if(not BranchDecomposition)
      printMsg("BranchDecomposition is set to true since the barycenter "
               "computation is asked.");
    BranchDecomposition = true;
    if(KeepSubtree)
      printMsg("KeepSubtree is set to false since the barycenter computation "
               "is asked.");
    KeepSubtree = false;
  }
  if(not BranchDecomposition) {
    if(NormalizedWasserstein)
      printMsg("NormalizedWasserstein is set to false since branch "
               "decomposition is not asked.");
    NormalizedWasserstein = false;
  }
  EpsilonTree2 = EpsilonTree1;
  Epsilon2Tree2 = Epsilon2Tree1;
  Epsilon3Tree2 = Epsilon3Tree1;
  printMsg("BranchDecomposition: " + std::to_string(BranchDecomposition));
  printMsg("NormalizedWasserstein: " + std::to_string(NormalizedWasserstein));
  printMsg("KeepSubtree: " + std::to_string(KeepSubtree));

  // Call base
  if(not ComputeBarycenter) {
    if(baseModule == 0) {
      MergeTreeDistance mergeTreeDistance;
      mergeTreeDistance.setAssignmentSolver(AssignmentSolver);
      mergeTreeDistance.setEpsilonTree1(EpsilonTree1);
      mergeTreeDistance.setEpsilonTree2(EpsilonTree2);
      mergeTreeDistance.setEpsilon2Tree1(Epsilon2Tree1);
      mergeTreeDistance.setEpsilon2Tree2(Epsilon2Tree2);
      mergeTreeDistance.setEpsilon3Tree1(Epsilon3Tree1);
      mergeTreeDistance.setEpsilon3Tree2(Epsilon3Tree2);
      mergeTreeDistance.setBranchDecomposition(BranchDecomposition);
      mergeTreeDistance.setPersistenceThreshold(PersistenceThreshold);
      mergeTreeDistance.setNormalizedWasserstein(NormalizedWasserstein);
      mergeTreeDistance.setKeepSubtree(KeepSubtree);
      mergeTreeDistance.setUseMinMaxPair(UseMinMaxPair);
      mergeTreeDistance.setCleanTree(true);
      mergeTreeDistance.setPostprocess(OutputTrees);
      mergeTreeDistance.setDeleteMultiPersPairs(DeleteMultiPersPairs);
      mergeTreeDistance.setEpsilon1UseFarthestSaddle(Epsilon1UseFarthestSaddle);
      mergeTreeDistance.setIsPersistenceDiagram(IsPersistenceDiagram);
      mergeTreeDistance.setThreadNumber(this->threadNumber_);
      mergeTreeDistance.setDebugLevel(this->debugLevel_);

      distance = mergeTreeDistance.execute<dataType>(
        intermediateMTrees[0], intermediateMTrees[1], outputMatching);
      trees1NodeCorrMesh = mergeTreeDistance.getTreesNodeCorr();
      finalDistances = std::vector<double>{distance};
    } else if(baseModule == 1) {
      BranchMappingDistance branchDist;
      branchDist.setBaseMetric(branchMetric);
      branchDist.setAssignmentSolver(AssignmentSolver);
      branchDist.setSquared(false);
      branchDist.setComputeMapping(true);
      // branchDist.setWriteBD(false);
      branchDist.setWriteBD(true);

      branchDist.setEpsilonTree1(EpsilonTree1);
      branchDist.setEpsilonTree2(EpsilonTree2);
      branchDist.setPersistenceThreshold(PersistenceThreshold);
      // branchDist.setUseMinMaxPair(UseMinMaxPair);
      branchDist.setDeleteMultiPersPairs(DeleteMultiPersPairs);
      // branchDist.setEpsilon1UseFarthestSaddle(Epsilon1UseFarthestSaddle);
      branchDist.setPersistenceThreshold(PersistenceThreshold);
      branchDist.setThreadNumber(this->threadNumber_);
      branchDist.setDebugLevel(this->debugLevel_);

      distance = branchDist.editDistance_branch<dataType>(
        intermediateTrees[0], intermediateTrees[1], &outputMatching);

      std::vector<ttk::SimplexId> nodeCorr1(
        intermediateTrees[0]->getNumberOfNodes());
      std::vector<ttk::SimplexId> nodeCorr2(
        intermediateTrees[1]->getNumberOfNodes());
      for(unsigned int i = 0; i < nodeCorr1.size(); i++)
        nodeCorr1[i] = i;
      for(unsigned int i = 0; i < nodeCorr2.size(); i++)
        nodeCorr2[i] = i;
      trees1NodeCorrMesh
        = std::vector<std::vector<ttk::SimplexId>>{nodeCorr1, nodeCorr2};
      finalDistances = std::vector<double>{distance};
    } else {
      PathMappingDistance pathDist;
      pathDist.setBaseMetric(pathMetric);
      pathDist.setAssignmentSolver(AssignmentSolver);
      pathDist.setSquared(false);
      pathDist.setComputeMapping(true);
      pathDist.setPreprocess(true);

      pathDist.setEpsilonTree1(EpsilonTree1);
      pathDist.setEpsilonTree2(EpsilonTree2);
      pathDist.setPersistenceThreshold(PersistenceThreshold);
      // pathDist.setUseMinMaxPair(UseMinMaxPair);
      pathDist.setDeleteMultiPersPairs(DeleteMultiPersPairs);
      // pathDist.setEpsilon1UseFarthestSaddle(Epsilon1UseFarthestSaddle);
      pathDist.setPersistenceThreshold(PersistenceThreshold);
      pathDist.setThreadNumber(this->threadNumber_);
      pathDist.setDebugLevel(this->debugLevel_);

      distance = pathDist.editDistance_path<dataType>(
        intermediateTrees[0], intermediateTrees[1], &outputMatching);
      trees1NodeCorrMesh = pathDist.getTreesNodeCorr();

      // std::vector<ttk::SimplexId>
      // nodeCorr1(intermediateTrees[0]->getNumberOfNodes());
      // std::vector<ttk::SimplexId>
      // nodeCorr2(intermediateTrees[1]->getNumberOfNodes()); for(ttk::SimplexId
      // i=0; i<nodeCorr1.size(); i++) nodeCorr1[i] = i; for(ttk::SimplexId i=0;
      // i<nodeCorr2.size(); i++) nodeCorr2[i] = i; trees1NodeCorrMesh =
      // std::vector<std::vector<ttk::SimplexId>>{nodeCorr1,nodeCorr2};
      finalDistances = std::vector<double>{distance};
    }
  } else {
    if(NumberOfBarycenters == 1) { // and numInputs2==0){
      MergeTreeBarycenter mergeTreeBarycenter;
      mergeTreeBarycenter.setAssignmentSolver(AssignmentSolver);
      mergeTreeBarycenter.setEpsilonTree1(EpsilonTree1);
      mergeTreeBarycenter.setEpsilonTree2(EpsilonTree2);
      mergeTreeBarycenter.setEpsilon2Tree1(Epsilon2Tree1);
      mergeTreeBarycenter.setEpsilon2Tree2(Epsilon2Tree2);
      mergeTreeBarycenter.setEpsilon3Tree1(Epsilon3Tree1);
      mergeTreeBarycenter.setEpsilon3Tree2(Epsilon3Tree2);
      mergeTreeBarycenter.setThreadNumber(this->threadNumber_);
      mergeTreeBarycenter.setDebugLevel(this->debugLevel_);
      mergeTreeBarycenter.setBaseModule(this->baseModule);
      mergeTreeBarycenter.setIsPersistenceDiagram(IsPersistenceDiagram);
      mergeTreeBarycenter.setAlpha(Alpha);
      mergeTreeBarycenter.setDeterministic(Deterministic);
      mergeTreeBarycenter.setPersistenceThreshold(PersistenceThreshold);
<<<<<<< HEAD
      //mergeTreeBarycenter.setIterationLimit(iterationLimit);
      if(baseModule==2){
=======
      // mergeTreeBarycenter.setIterationLimit(iterationLimit);
      if(baseModule == 2) {
>>>>>>> e6f56483
        mergeTreeBarycenter.setPathMetric(this->pathMetric);
        mergeTreeBarycenter.setBranchDecomposition(false);
        mergeTreeBarycenter.setNormalizedWasserstein(false);
        mergeTreeBarycenter.setKeepSubtree(false);
        mergeTreeBarycenter.setUseMinMaxPair(false);
        mergeTreeBarycenter.setAddNodes(false);
        mergeTreeBarycenter.setPostprocess(false);
      } else {
        mergeTreeBarycenter.setBranchDecomposition(BranchDecomposition);
        mergeTreeBarycenter.setNormalizedWasserstein(NormalizedWasserstein);
        mergeTreeBarycenter.setKeepSubtree(KeepSubtree);
        mergeTreeBarycenter.setUseMinMaxPair(UseMinMaxPair);
        mergeTreeBarycenter.setAddNodes(AddNodes);
        mergeTreeBarycenter.setBarycenterSizeLimitPercent(
          BarycenterSizeLimitPercent);
        mergeTreeBarycenter.setPostprocess(OutputTrees);
        mergeTreeBarycenter.setDeleteMultiPersPairs(DeleteMultiPersPairs);
        mergeTreeBarycenter.setEpsilon1UseFarthestSaddle(
          Epsilon1UseFarthestSaddle);
      }

      mergeTreeBarycenter.execute<dataType>(
        intermediateMTrees, outputMatchingBarycenter[0], barycenters[0]);
      trees1NodeCorrMesh = mergeTreeBarycenter.getTreesNodeCorr();
      finalDistances = mergeTreeBarycenter.getFinalDistances();
    } else {
      MergeTreeClustering<dataType> mergeTreeClustering;
      mergeTreeClustering.setAssignmentSolver(AssignmentSolver);
      mergeTreeClustering.setBaseModule(this->baseModule);
      mergeTreeClustering.setPathMetric(this->pathMetric);
      mergeTreeClustering.setEpsilonTree1(EpsilonTree1);
      mergeTreeClustering.setEpsilonTree2(EpsilonTree2);
      mergeTreeClustering.setEpsilon2Tree1(Epsilon2Tree1);
      mergeTreeClustering.setEpsilon2Tree2(Epsilon2Tree2);
      mergeTreeClustering.setEpsilon3Tree1(Epsilon3Tree1);
      mergeTreeClustering.setEpsilon3Tree2(Epsilon3Tree2);
      mergeTreeClustering.setBranchDecomposition(BranchDecomposition);
      mergeTreeClustering.setPersistenceThreshold(PersistenceThreshold);
      mergeTreeClustering.setNormalizedWasserstein(NormalizedWasserstein);
      mergeTreeClustering.setKeepSubtree(KeepSubtree);
      mergeTreeClustering.setUseMinMaxPair(UseMinMaxPair);
      mergeTreeClustering.setAddNodes(AddNodes);
      mergeTreeClustering.setDeterministic(Deterministic);
      mergeTreeClustering.setNoCentroids(NumberOfBarycenters);
      mergeTreeClustering.setBarycenterSizeLimitPercent(
        BarycenterSizeLimitPercent);
      mergeTreeClustering.setPostprocess(OutputTrees);
      mergeTreeClustering.setDeleteMultiPersPairs(DeleteMultiPersPairs);
      mergeTreeClustering.setEpsilon1UseFarthestSaddle(
        Epsilon1UseFarthestSaddle);
      mergeTreeClustering.setIsPersistenceDiagram(IsPersistenceDiagram);
      mergeTreeClustering.setMixtureCoefficient(JoinSplitMixtureCoefficient);
      mergeTreeClustering.setThreadNumber(this->threadNumber_);
      mergeTreeClustering.setDebugLevel(this->debugLevel_);

      mergeTreeClustering.template execute<dataType>(
        intermediateMTrees, outputMatchingBarycenter, clusteringAssignment,
        intermediateMTrees2, outputMatchingBarycenter2, barycenters,
        barycenters2);
      trees1NodeCorrMesh = mergeTreeClustering.getTreesNodeCorr();
      trees2NodeCorrMesh = mergeTreeClustering.getTrees2NodeCorr();
      finalDistances = mergeTreeClustering.getFinalDistances();
    }
  }

  mergeTreesTemplateToDouble<dataType>(intermediateMTrees, intermediateSTrees);
  if(numInputs2 != 0)
    mergeTreesTemplateToDouble<dataType>(
      intermediateMTrees2, intermediateSTrees2);
  if(ComputeBarycenter) {
    mergeTreesTemplateToDouble<dataType>(barycenters, barycentersS);
    if(numInputs2 != 0)
      mergeTreesTemplateToDouble<dataType>(barycenters2, barycentersS2);
  }

  return 1;
}

void addFieldData(vtkDataSet *in, vtkDataSet *out) {
  auto inFieldData = in->GetFieldData();
  auto outFieldData = out->GetFieldData();
  for(int i = 0; i < inFieldData->GetNumberOfArrays(); ++i) {
    outFieldData->AddArray(inFieldData->GetAbstractArray(i));
  }
}

template <class dataType>
void makeDoubleInputPersistenceDiagramOutput(
  ttkMergeTreeVisualization &visuMaker,
  vtkSmartPointer<vtkUnstructuredGrid> &vtkOutputNode,
  std::vector<FTMTree_MT *> &intermediateTrees2,
  std::vector<FTMTree_MT *> &barycentersTree2,
  std::vector<std::vector<
    std::vector<std::tuple<ttk::ftm::idNode, ttk::ftm::idNode, double>>>>
    &outputMatchingBarycenter2,
  std::vector<std::vector<int>> &trees2NodeCorrMesh,
  vtkUnstructuredGrid *treeNodes,
  int i,
  std::vector<SimplexId> &nodeCorr2) {
  int nodeCorrShift = vtkOutputNode->GetNumberOfPoints();
  vtkSmartPointer<vtkUnstructuredGrid> vtkOutputNode2
    = vtkSmartPointer<vtkUnstructuredGrid>::New();
  visuMaker.setVtkOutputNode(vtkOutputNode2);
  visuMaker.setVtkOutputArc(vtkOutputNode2);
  visuMaker.setOutputMatchingBarycenter(outputMatchingBarycenter2);
  visuMaker.clearAllCustomArrays();
  if(treeNodes)
    visuMaker.copyPointData(treeNodes, trees2NodeCorrMesh[i]);
  visuMaker.setTreesNodeCorrMesh(trees2NodeCorrMesh);
  visuMaker.setIsPDSadMax(true);
  visuMaker.makeTreesOutput<dataType>(intermediateTrees2, barycentersTree2);
  auto nodeCorrT = visuMaker.getNodeCorr();
  nodeCorr2 = nodeCorrT[i];
  for(unsigned int j = 0; j < nodeCorr2.size(); ++j)
    nodeCorr2[j] += nodeCorrShift;

  vtkNew<vtkAppendFilter> appendFilter{};
  appendFilter->AddInputData(vtkOutputNode);
  appendFilter->AddInputData(vtkOutputNode2);
  appendFilter->SetMergePoints(false);
  appendFilter->Update();
  vtkOutputNode->ShallowCopy(appendFilter->GetOutput());
}

template <class dataType>
void makeDoubleInputPersistenceDiagramMatching(
  ttkMergeTreeVisualization &visuMakerMatching,
  vtkSmartPointer<vtkUnstructuredGrid> &vtkOutputMatching,
  std::vector<FTMTree_MT *> &intermediateTrees2,
  std::vector<FTMTree_MT *> &barycentersTree2,
  std::vector<std::vector<
    std::vector<std::tuple<ttk::ftm::idNode, ttk::ftm::idNode, double>>>>
    &outputMatchingBarycenter2,
  std::vector<std::vector<SimplexId>> &nodeCorr2,
  std::vector<std::vector<SimplexId>> &nodeCorrBary2,
  std::vector<std::vector<float>> &allBaryPercentMatch2) {
  vtkSmartPointer<vtkUnstructuredGrid> vtkOutputMatching2
    = vtkSmartPointer<vtkUnstructuredGrid>::New();
  visuMakerMatching.setVtkOutputMatching(vtkOutputMatching2);
  visuMakerMatching.setOutputMatchingBarycenter(outputMatchingBarycenter2);
  visuMakerMatching.setAllBaryPercentMatch(allBaryPercentMatch2);
  visuMakerMatching.setNodeCorr1(nodeCorr2);
  visuMakerMatching.setNodeCorr2(nodeCorrBary2);
  visuMakerMatching.makeMatchingOutput<dataType>(
    intermediateTrees2, barycentersTree2);

  vtkNew<vtkAppendFilter> appendFilter{};
  appendFilter->AddInputData(vtkOutputMatching);
  appendFilter->AddInputData(vtkOutputMatching2);
  appendFilter->SetMergePoints(false);
  appendFilter->Update();
  vtkOutputMatching->ShallowCopy(appendFilter->GetOutput());
}

template <class dataType>
int ttkMergeTreeClustering::runOutput(
  vtkInformationVector *outputVector,
  std::vector<vtkSmartPointer<vtkMultiBlockDataSet>> &inputTrees,
  std::vector<vtkSmartPointer<vtkMultiBlockDataSet>> &ttkNotUsed(inputTrees2)) {
  std::vector<MergeTree<dataType>> intermediateMTrees, intermediateMTrees2;
  mergeTreesDoubleToTemplate<dataType>(intermediateSTrees, intermediateMTrees);
  mergeTreesDoubleToTemplate<dataType>(
    intermediateSTrees2, intermediateMTrees2);
  std::vector<FTMTree_MT *> intermediateTrees, intermediateTrees2;
  mergeTreeToFTMTree<dataType>(intermediateMTrees, intermediateTrees);
  mergeTreeToFTMTree<dataType>(intermediateMTrees2, intermediateTrees2);

  std::vector<MergeTree<dataType>> barycenters, barycenters2;
  if(ComputeBarycenter) {
    mergeTreesDoubleToTemplate<dataType>(barycentersS, barycenters);
    mergeTreesDoubleToTemplate<dataType>(barycentersS2, barycenters2);
  }

  const int numInputs = inputTrees.size();
  const int numInputs2 = intermediateMTrees2.size();
  // ------------------------------------------------------------------------------------
  // --- Create output
  // ------------------------------------------------------------------------------------
  Timer t_makeTreesOutput;

  auto output_clusters = vtkMultiBlockDataSet::GetData(outputVector, 0);
  auto output_centroids = vtkMultiBlockDataSet::GetData(outputVector, 1);
  auto output_matchings = vtkMultiBlockDataSet::GetData(outputVector, 2);

  // Declare internal arrays
  std::vector<std::vector<SimplexId>> nodeCorr(numInputs),
    nodeCorr2(numInputs2);

  if(not ComputeBarycenter) {
    // ---------------------------------------------------------------
    // - Classical output
    // ---------------------------------------------------------------
    if(OutputTrees) {
      FTMTree_MT *tree1 = intermediateTrees[0], *tree2 = intermediateTrees[1];
      // ------------------------------------------
      // --- Input trees
      // ------------------------------------------
      // Declare vtk objects
      vtkSmartPointer<vtkUnstructuredGrid> vtkOutputNode1
        = vtkSmartPointer<vtkUnstructuredGrid>::New();
      vtkSmartPointer<vtkUnstructuredGrid> vtkOutputArc1
        = vtkSmartPointer<vtkUnstructuredGrid>::New();
      vtkSmartPointer<vtkUnstructuredGrid> vtkOutputSegmentation1
        = vtkSmartPointer<vtkUnstructuredGrid>::New();

      vtkSmartPointer<vtkUnstructuredGrid> vtkOutputNode2
        = vtkSmartPointer<vtkUnstructuredGrid>::New();
      vtkSmartPointer<vtkUnstructuredGrid> vtkOutputArc2
        = vtkSmartPointer<vtkUnstructuredGrid>::New();
      vtkSmartPointer<vtkUnstructuredGrid> vtkOutputSegmentation2
        = vtkSmartPointer<vtkUnstructuredGrid>::New();

      vtkSmartPointer<vtkMultiBlockDataSet> vtkBlockNodes
        = vtkSmartPointer<vtkMultiBlockDataSet>::New();
      vtkSmartPointer<vtkMultiBlockDataSet> vtkBlockArcs
        = vtkSmartPointer<vtkMultiBlockDataSet>::New();
      vtkSmartPointer<vtkMultiBlockDataSet> vtkBlockSegs
        = vtkSmartPointer<vtkMultiBlockDataSet>::New();

      // Fill vtk objects
      ttkMergeTreeVisualization visuMaker;
      visuMaker.setPlanarLayout(PlanarLayout);
      visuMaker.setBranchDecompositionPlanarLayout(
        BranchDecompositionPlanarLayout);
      visuMaker.setBranchSpacing(BranchSpacing);
      visuMaker.setRescaleTreesIndividually(RescaleTreesIndividually);
      visuMaker.setOutputSegmentation(OutputSegmentation);
      visuMaker.setDimensionSpacing(DimensionSpacing);
      visuMaker.setDimensionToShift(DimensionToShift);
      visuMaker.setDimensionsShift(XShift, YShift, ZShift);
      visuMaker.setImportantPairs(ImportantPairs);
      visuMaker.setMaximumImportantPairs(MaximumImportantPairs);
      visuMaker.setMinimumImportantPairs(MinimumImportantPairs);
      visuMaker.setImportantPairsSpacing(ImportantPairsSpacing);
      visuMaker.setNonImportantPairsSpacing(NonImportantPairsSpacing);
      visuMaker.setNonImportantPairsProximity(NonImportantPairsProximity);
      visuMaker.setExcludeImportantPairsHigher(ExcludeImportantPairsHigher);
      visuMaker.setExcludeImportantPairsLower(ExcludeImportantPairsLower);
      visuMaker.setIsPersistenceDiagram(IsPersistenceDiagram);
      visuMaker.setPathPlanarLayout(PathPlanarLayout);
      // visuMaker.setPathPlanarLayout(baseModule == 2);

      nodeCorr.clear();
      // First tree
      visuMaker.setNoSampleOffset(1);
      visuMaker.setTreesNodes(treesNodes[0]);
      visuMaker.copyPointData(treesNodes[0], trees1NodeCorrMesh[0]);
      visuMaker.setTreesNodeCorrMesh(trees1NodeCorrMesh[0]);
      visuMaker.setTreesSegmentation(treesSegmentation[0]);
      visuMaker.setVtkOutputNode(vtkOutputNode1);
      if(IsPersistenceDiagram)
        visuMaker.setVtkOutputArc(vtkOutputNode1);
      else
        visuMaker.setVtkOutputArc(vtkOutputArc1);
      visuMaker.setVtkOutputSegmentation(vtkOutputSegmentation1);
      visuMaker.setDebugLevel(this->debugLevel_);
      visuMaker.setIsPersistenceDiagram(IsPersistenceDiagram);

      visuMaker.makeTreesOutput<dataType>(tree1);
      nodeCorr.push_back(visuMaker.getNodeCorr()[0]);

      // Second tree
      visuMaker.setISampleOffset(1);
      visuMaker.setTreesNodes(treesNodes[1]);
      visuMaker.clearAllCustomArrays();
      visuMaker.copyPointData(treesNodes[1], trees1NodeCorrMesh[1]);
      visuMaker.setTreesNodeCorrMesh(trees1NodeCorrMesh[1]);
      visuMaker.setTreesSegmentation(treesSegmentation[1]);
      visuMaker.setVtkOutputNode(vtkOutputNode2);
      if(IsPersistenceDiagram)
        visuMaker.setVtkOutputArc(vtkOutputNode2);
      else
        visuMaker.setVtkOutputArc(vtkOutputArc2);
      visuMaker.setVtkOutputSegmentation(vtkOutputSegmentation2);

      visuMaker.makeTreesOutput<dataType>(tree2);
      nodeCorr.push_back(visuMaker.getNodeCorr()[0]);

      // Field data
      vtkOutputNode1->GetFieldData()->ShallowCopy(
        treesNodes[0]->GetFieldData());
      vtkOutputNode2->GetFieldData()->ShallowCopy(
        treesNodes[1]->GetFieldData());
      if(not IsPersistenceDiagram) {
        vtkOutputArc1->GetFieldData()->ShallowCopy(
          treesArcs[0]->GetFieldData());
        vtkOutputArc2->GetFieldData()->ShallowCopy(
          treesArcs[1]->GetFieldData());
      }
      if(treesSegmentation[0])
        addFieldData(treesSegmentation[0], vtkOutputNode1);
      if(treesSegmentation[1])
        addFieldData(treesSegmentation[1], vtkOutputNode2);
      if(OutputSegmentation) {
        vtkOutputSegmentation1->GetFieldData()->ShallowCopy(
          treesSegmentation[0]->GetFieldData());
        vtkOutputSegmentation2->GetFieldData()->ShallowCopy(
          treesSegmentation[1]->GetFieldData());
      }

      // Construct multiblock
      if(IsPersistenceDiagram and not OutputSegmentation) {
        output_clusters->SetNumberOfBlocks(2);
        output_clusters->SetBlock(0, vtkOutputNode1);
        output_clusters->SetBlock(1, vtkOutputNode2);
      } else {
        vtkBlockNodes->SetNumberOfBlocks(2);
        vtkBlockNodes->SetBlock(0, vtkOutputNode1);
        vtkBlockNodes->SetBlock(1, vtkOutputNode2);

        if(not IsPersistenceDiagram) {
          vtkBlockArcs->SetNumberOfBlocks(2);
          vtkBlockArcs->SetBlock(0, vtkOutputArc1);
          vtkBlockArcs->SetBlock(1, vtkOutputArc2);
        }

        output_clusters->SetNumberOfBlocks(1 + !IsPersistenceDiagram
                                           + OutputSegmentation);
        output_clusters->SetBlock(0, vtkBlockNodes);
        if(not IsPersistenceDiagram)
          output_clusters->SetBlock(1, vtkBlockArcs);
        if(OutputSegmentation) {
          vtkBlockSegs->SetNumberOfBlocks(2);
          vtkBlockSegs->SetBlock(0, vtkOutputSegmentation1);
          vtkBlockSegs->SetBlock(1, vtkOutputSegmentation2);
          int segBlockID = 1 + !IsPersistenceDiagram;
          output_clusters->SetBlock(segBlockID, vtkBlockSegs);
        }
      }

      // ------------------------------------------
      // --- Matching
      // ------------------------------------------
      // Declare vtk objects
      vtkSmartPointer<vtkUnstructuredGrid> vtkOutputMatching
        = vtkSmartPointer<vtkUnstructuredGrid>::New();

      // Fill vtk objects
      ttkMergeTreeVisualization visuMakerMatching;
      visuMakerMatching.setVtkOutputMatching(vtkOutputMatching);
      visuMakerMatching.setOutputMatching(outputMatching);
      visuMakerMatching.setVtkOutputNode2(vtkOutputNode1);
      visuMakerMatching.setVtkOutputNode1(vtkOutputNode2);
      visuMakerMatching.setNodeCorr1(nodeCorr);
      visuMakerMatching.setDebugLevel(this->debugLevel_);
      visuMakerMatching.setPathPlanarLayout(PathPlanarLayout);
      // visuMakerMatching.setPathPlanarLayout(baseModule == 2);

      visuMakerMatching.makeMatchingOutput<dataType>(tree1, tree2);

      // Field data
      vtkNew<vtkDoubleArray> vtkDistance{};
      vtkDistance->SetName("Distance");
      vtkDistance->SetNumberOfTuples(1);
      vtkDistance->SetTuple1(0, finalDistances[0]);
      vtkOutputMatching->GetFieldData()->AddArray(vtkDistance);

      // Construct multiblock
      output_matchings->SetNumberOfBlocks(1);
      output_matchings->SetBlock(0, vtkOutputMatching);
    }
  } else {
    // ---------------------------------------------------------------
    // - Barycenter/Clustering output
    // ---------------------------------------------------------------
    if(OutputTrees) {
      // --- Declare internal arrays
      std::vector<std::vector<SimplexId>> nodeCorrBary(NumberOfBarycenters),
        nodeCorrBary2((numInputs2 != 0) * NumberOfBarycenters);
      std::vector<std::vector<float>> allBaryPercentMatch(NumberOfBarycenters),
        allBaryPercentMatch2((numInputs2 != 0) * NumberOfBarycenters);
      std::vector<FTMTree_MT *> barycentersTree, barycentersTree2;
      mergeTreeToFTMTree<dataType>(barycenters, barycentersTree);
      mergeTreeToFTMTree<dataType>(barycenters2, barycentersTree2);

      // ------------------------------------------
      // --- Input trees
      // ------------------------------------------
      if(IsPersistenceDiagram and not OutputSegmentation) {
        output_clusters->SetNumberOfBlocks(numInputs);
      } else {
        output_clusters->SetNumberOfBlocks((OutputSegmentation ? 3 : 2));
        vtkSmartPointer<vtkMultiBlockDataSet> vtkBlockNodes
          = vtkSmartPointer<vtkMultiBlockDataSet>::New();
        vtkBlockNodes->SetNumberOfBlocks(numInputs);
        output_clusters->SetBlock(0, vtkBlockNodes);
        vtkSmartPointer<vtkMultiBlockDataSet> vtkBlockArcs
          = vtkSmartPointer<vtkMultiBlockDataSet>::New();
        vtkBlockArcs->SetNumberOfBlocks(numInputs);
        output_clusters->SetBlock(1, vtkBlockArcs);
        if(OutputSegmentation) {
          vtkSmartPointer<vtkMultiBlockDataSet> vtkBlockSegs
            = vtkSmartPointer<vtkMultiBlockDataSet>::New();
          vtkBlockSegs->SetNumberOfBlocks(numInputs);
          output_clusters->SetBlock(2, vtkBlockSegs);
        }
      }
      for(unsigned int c = 0; c < NumberOfBarycenters; ++c) {
#ifdef TTK_ENABLE_OPENMP
#pragma omp parallel for schedule(dynamic) num_threads(this->threadNumber_)
#endif
        for(int i = 0; i < numInputs; ++i) {
          if(clusteringAssignment[i] != (int)c)
            continue;

          // Declare vtk objects
          vtkSmartPointer<vtkUnstructuredGrid> vtkOutputNode
            = vtkSmartPointer<vtkUnstructuredGrid>::New();
          vtkSmartPointer<vtkUnstructuredGrid> vtkOutputArc
            = vtkSmartPointer<vtkUnstructuredGrid>::New();
          vtkSmartPointer<vtkUnstructuredGrid> vtkOutputSegmentation
            = vtkSmartPointer<vtkUnstructuredGrid>::New();

          // Fill vtk objects
          ttkMergeTreeVisualization visuMaker;
          visuMaker.setPlanarLayout(PlanarLayout);
          visuMaker.setBranchDecompositionPlanarLayout(
            BranchDecompositionPlanarLayout);
          visuMaker.setBranchSpacing(BranchSpacing);
          visuMaker.setRescaleTreesIndividually(RescaleTreesIndividually);
          visuMaker.setOutputSegmentation(OutputSegmentation);
          visuMaker.setDimensionSpacing(DimensionSpacing);
          visuMaker.setDimensionToShift(DimensionToShift);
          visuMaker.setDimensionsShift(XShift, YShift, ZShift);
          visuMaker.setImportantPairs(ImportantPairs);
          visuMaker.setMaximumImportantPairs(MaximumImportantPairs);
          visuMaker.setMinimumImportantPairs(MinimumImportantPairs);
          visuMaker.setImportantPairsSpacing(ImportantPairsSpacing);
          visuMaker.setNonImportantPairsSpacing(NonImportantPairsSpacing);
          visuMaker.setNonImportantPairsProximity(NonImportantPairsProximity);
          visuMaker.setExcludeImportantPairsHigher(ExcludeImportantPairsHigher);
          visuMaker.setExcludeImportantPairsLower(ExcludeImportantPairsLower);
          visuMaker.setIsPersistenceDiagram(IsPersistenceDiagram);
          visuMaker.setTreesNodes(treesNodes);
          visuMaker.copyPointData(treesNodes[i], trees1NodeCorrMesh[i]);
          visuMaker.setTreesNodeCorrMesh(trees1NodeCorrMesh);
          visuMaker.setTreesSegmentation(treesSegmentation);
          visuMaker.setVtkOutputNode(vtkOutputNode);
          if(IsPersistenceDiagram)
            visuMaker.setVtkOutputArc(vtkOutputNode);
          else
            visuMaker.setVtkOutputArc(vtkOutputArc);
          visuMaker.setVtkOutputSegmentation(vtkOutputSegmentation);
          visuMaker.setClusteringAssignment(clusteringAssignment);
          visuMaker.setOutputMatchingBarycenter(outputMatchingBarycenter);
          visuMaker.setPrintTreeId(i);
          visuMaker.setPrintClusterId(c);
          visuMaker.setDebugLevel(this->debugLevel_);
          visuMaker.setIsPersistenceDiagram(IsPersistenceDiagram);
          visuMaker.setIsPDSadMax(JoinSplitMixtureCoefficient == 0);
          visuMaker.setPathPlanarLayout(PathPlanarLayout);
          // visuMaker.setPathPlanarLayout(baseModule == 2);

          visuMaker.makeTreesOutput<dataType>(
            intermediateTrees, barycentersTree);
          auto nodeCorrT = visuMaker.getNodeCorr();
          nodeCorr[i] = nodeCorrT[i];
          if(IsPersistenceDiagram and JoinSplitMixtureCoefficient != 0
             and JoinSplitMixtureCoefficient != 1)
            makeDoubleInputPersistenceDiagramOutput<dataType>(
              visuMaker, vtkOutputNode, intermediateTrees2, barycentersTree2,
              outputMatchingBarycenter2, trees2NodeCorrMesh, treesNodes[i], i,
              nodeCorr2[i]);

          // Field data
          vtkOutputNode->GetFieldData()->ShallowCopy(
            treesNodes[i]->GetFieldData());
          if(not IsPersistenceDiagram)
            vtkOutputArc->GetFieldData()->ShallowCopy(
              treesArcs[i]->GetFieldData());
          if(treesSegmentation[i])
            addFieldData(treesSegmentation[i], vtkOutputNode);
          if(OutputSegmentation)
            vtkOutputSegmentation->GetFieldData()->ShallowCopy(
              treesSegmentation[i]->GetFieldData());

          vtkNew<vtkDoubleArray> vtkClusterAssignment{};
          vtkClusterAssignment->SetName("ClusterAssignment");
          vtkClusterAssignment->SetNumberOfTuples(1);
          vtkClusterAssignment->SetTuple1(0, clusteringAssignment[i]);
          vtkOutputNode->GetFieldData()->AddArray(vtkClusterAssignment);

          // Construct multiblock
          if(IsPersistenceDiagram and not OutputSegmentation) {
            output_clusters->SetBlock(i, vtkOutputNode);
          } else {
            vtkMultiBlockDataSet::SafeDownCast(output_clusters->GetBlock(0))
              ->SetBlock(i, vtkOutputNode);
            if(not IsPersistenceDiagram)
              vtkMultiBlockDataSet::SafeDownCast(output_clusters->GetBlock(1))
                ->SetBlock(i, vtkOutputArc);
            if(OutputSegmentation) {
              int segBlockID = 1 + !IsPersistenceDiagram;
              vtkMultiBlockDataSet::SafeDownCast(
                output_clusters->GetBlock(segBlockID))
                ->SetBlock(i, vtkOutputSegmentation);
            }
          }
        }
      }

      // ------------------------------------------
      // --- Barycenter(s)
      // ------------------------------------------
      if(IsPersistenceDiagram) {
        output_centroids->SetNumberOfBlocks(NumberOfBarycenters);
      } else {
        output_centroids->SetNumberOfBlocks(2);
        vtkSmartPointer<vtkMultiBlockDataSet> vtkBlockNodes2
          = vtkSmartPointer<vtkMultiBlockDataSet>::New();
        vtkBlockNodes2->SetNumberOfBlocks(NumberOfBarycenters);
        output_centroids->SetBlock(0, vtkBlockNodes2);
        vtkSmartPointer<vtkMultiBlockDataSet> vtkBlockArcs2
          = vtkSmartPointer<vtkMultiBlockDataSet>::New();
        vtkBlockArcs2->SetNumberOfBlocks(NumberOfBarycenters);
        output_centroids->SetBlock(1, vtkBlockArcs2);
      }
      for(unsigned int c = 0; c < NumberOfBarycenters; ++c) {

        // Declare vtk objects
        vtkSmartPointer<vtkUnstructuredGrid> vtkOutputNode
          = vtkSmartPointer<vtkUnstructuredGrid>::New();
        vtkSmartPointer<vtkUnstructuredGrid> vtkOutputArc
          = vtkSmartPointer<vtkUnstructuredGrid>::New();
        vtkSmartPointer<vtkUnstructuredGrid> vtkOutputSegmentation
          = vtkSmartPointer<vtkUnstructuredGrid>::New();

        // Fill vtk objects
        ttkMergeTreeVisualization visuMakerBary;
        visuMakerBary.setPlanarLayout(PlanarLayout);
        visuMakerBary.setBranchDecompositionPlanarLayout(
          BranchDecompositionPlanarLayout);
        visuMakerBary.setBranchSpacing(BranchSpacing);
        visuMakerBary.setRescaleTreesIndividually(RescaleTreesIndividually);
        visuMakerBary.setOutputSegmentation(false);
        visuMakerBary.setDimensionSpacing(DimensionSpacing);
        visuMakerBary.setDimensionToShift(DimensionToShift);
        visuMakerBary.setDimensionsShift(XShift, YShift, ZShift);
        visuMakerBary.setImportantPairs(ImportantPairs);
        visuMakerBary.setMaximumImportantPairs(MaximumImportantPairs);
        visuMakerBary.setMinimumImportantPairs(MinimumImportantPairs);
        visuMakerBary.setImportantPairsSpacing(ImportantPairsSpacing);
        visuMakerBary.setNonImportantPairsSpacing(NonImportantPairsSpacing);
        visuMakerBary.setNonImportantPairsProximity(NonImportantPairsProximity);
        visuMakerBary.setExcludeImportantPairsHigher(
          ExcludeImportantPairsHigher);
        visuMakerBary.setExcludeImportantPairsLower(ExcludeImportantPairsLower);
        visuMakerBary.setIsPersistenceDiagram(IsPersistenceDiagram);
        visuMakerBary.setShiftMode(1); // Star Barycenter
        visuMakerBary.setTreesNodes(treesNodes);
        visuMakerBary.setTreesNodeCorrMesh(trees1NodeCorrMesh);
        visuMakerBary.setTreesSegmentation(treesSegmentation);
        visuMakerBary.setVtkOutputNode(vtkOutputNode);
        if(IsPersistenceDiagram)
          visuMakerBary.setVtkOutputArc(vtkOutputNode);
        else
          visuMakerBary.setVtkOutputArc(vtkOutputArc);
        visuMakerBary.setVtkOutputSegmentation(vtkOutputSegmentation);
        visuMakerBary.setClusteringAssignment(clusteringAssignment);
        visuMakerBary.setOutputMatchingBarycenter(outputMatchingBarycenter);
        visuMakerBary.setPrintTreeId(c);
        visuMakerBary.setPrintClusterId(c);
        if(numInputs == 2 and NumberOfBarycenters == 1) {
          visuMakerBary.setBarycenterPositionAlpha(BarycenterPositionAlpha);
          visuMakerBary.setAlpha(Alpha);
        }
        visuMakerBary.setDebugLevel(this->debugLevel_);
        visuMakerBary.setIsPersistenceDiagram(IsPersistenceDiagram);
        visuMakerBary.setIsPDSadMax(JoinSplitMixtureCoefficient == 0);
        visuMakerBary.setPathPlanarLayout(PathPlanarLayout);
        // visuMakerBary.setPathPlanarLayout(baseModule == 2);

        visuMakerBary.makeTreesOutput<dataType>(
          intermediateTrees, barycentersTree);
        auto nodeCorrBaryT = visuMakerBary.getNodeCorr();
        nodeCorrBary[c] = nodeCorrBaryT[c];
        auto allBaryPercentMatchT = visuMakerBary.getAllBaryPercentMatch();
        allBaryPercentMatch[c] = allBaryPercentMatchT[c];

        if(IsPersistenceDiagram and JoinSplitMixtureCoefficient != 0
           and JoinSplitMixtureCoefficient != 1) {
          makeDoubleInputPersistenceDiagramOutput<dataType>(
            visuMakerBary, vtkOutputNode, intermediateTrees2, barycentersTree2,
            outputMatchingBarycenter2, trees2NodeCorrMesh, nullptr, c,
            nodeCorrBary2[c]);
          allBaryPercentMatchT = visuMakerBary.getAllBaryPercentMatch();
          allBaryPercentMatch2[c] = allBaryPercentMatchT[c];
        }

        // Field data
        vtkNew<vtkDoubleArray> vtkClusterAssignment{};
        vtkClusterAssignment->SetName("ClusterAssignment");
        vtkClusterAssignment->SetNumberOfTuples(1);
        vtkClusterAssignment->SetTuple1(0, c);
        vtkOutputNode->GetFieldData()->AddArray(vtkClusterAssignment);

        // Construct multiblock
        if(IsPersistenceDiagram) {
          output_centroids->SetBlock(c, vtkOutputNode);
        } else {
          vtkMultiBlockDataSet::SafeDownCast(output_centroids->GetBlock(0))
            ->SetBlock(c, vtkOutputNode);
          vtkMultiBlockDataSet::SafeDownCast(output_centroids->GetBlock(1))
            ->SetBlock(c, vtkOutputArc);
        }
      }

      // ------------------------------------------
      // --- Matching
      // ------------------------------------------
      output_matchings->SetNumberOfBlocks(numInputs);
      for(unsigned int c = 0; c < NumberOfBarycenters; ++c) {
        for(int i = 0; i < numInputs; ++i) {
          if(clusteringAssignment[i] != (int)c)
            continue;

          // Declare vtk objects
          vtkSmartPointer<vtkUnstructuredGrid> vtkOutputMatching
            = vtkSmartPointer<vtkUnstructuredGrid>::New();
          vtkSmartPointer<vtkUnstructuredGrid> vtkOutputNode1
            = vtkUnstructuredGrid::SafeDownCast(
              (IsPersistenceDiagram and not OutputSegmentation
                 ? output_clusters->GetBlock(i)
                 : vtkMultiBlockDataSet::SafeDownCast(
                     output_clusters->GetBlock(0))
                     ->GetBlock(i)));
          vtkSmartPointer<vtkUnstructuredGrid> vtkOutputNode2
            = vtkUnstructuredGrid::SafeDownCast(
              (IsPersistenceDiagram ? output_centroids->GetBlock(c)
                                    : vtkMultiBlockDataSet::SafeDownCast(
                                        output_centroids->GetBlock(0))
                                        ->GetBlock(c)));

          // Fill vtk objects
          ttkMergeTreeVisualization visuMakerMatching;
          visuMakerMatching.setVtkOutputMatching(vtkOutputMatching);
          visuMakerMatching.setOutputMatchingBarycenter(
            outputMatchingBarycenter);
          visuMakerMatching.setAllBaryPercentMatch(allBaryPercentMatch);
          visuMakerMatching.setVtkOutputNode1(vtkOutputNode1);
          visuMakerMatching.setVtkOutputNode2(vtkOutputNode2);
          visuMakerMatching.setNodeCorr1(nodeCorr);
          visuMakerMatching.setNodeCorr2(nodeCorrBary);
          visuMakerMatching.setPrintTreeId(i);
          visuMakerMatching.setPrintClusterId(c);
          visuMakerMatching.setDebugLevel(this->debugLevel_);
          visuMakerMatching.setPathPlanarLayout(PathPlanarLayout);
          // visuMakerMatching.setPathPlanarLayout(baseModule == 2);

          visuMakerMatching.makeMatchingOutput<dataType>(
            intermediateTrees, barycentersTree);
          if(IsPersistenceDiagram and JoinSplitMixtureCoefficient != 0
             and JoinSplitMixtureCoefficient != 1)
            makeDoubleInputPersistenceDiagramMatching<dataType>(
              visuMakerMatching, vtkOutputMatching, intermediateTrees2,
              barycentersTree2, outputMatchingBarycenter2, nodeCorr2,
              nodeCorrBary2, allBaryPercentMatch2);

          // Field data
          vtkNew<vtkDoubleArray> vtkDistance{};
          vtkDistance->SetName("Distance");
          vtkDistance->SetNumberOfTuples(1);
          vtkDistance->SetTuple1(0, finalDistances[i]);
          vtkOutputMatching->GetFieldData()->AddArray(vtkDistance);

          // Construct multiblock
          output_matchings->SetBlock(i, vtkOutputMatching);
        }
      }
    }
  }

  printMsg(
    "Trees output", 1, t_makeTreesOutput.getElapsedTime(), this->threadNumber_);

  return 1;
}<|MERGE_RESOLUTION|>--- conflicted
+++ resolved
@@ -356,13 +356,8 @@
       mergeTreeBarycenter.setAlpha(Alpha);
       mergeTreeBarycenter.setDeterministic(Deterministic);
       mergeTreeBarycenter.setPersistenceThreshold(PersistenceThreshold);
-<<<<<<< HEAD
-      //mergeTreeBarycenter.setIterationLimit(iterationLimit);
-      if(baseModule==2){
-=======
       // mergeTreeBarycenter.setIterationLimit(iterationLimit);
       if(baseModule == 2) {
->>>>>>> e6f56483
         mergeTreeBarycenter.setPathMetric(this->pathMetric);
         mergeTreeBarycenter.setBranchDecomposition(false);
         mergeTreeBarycenter.setNormalizedWasserstein(false);
