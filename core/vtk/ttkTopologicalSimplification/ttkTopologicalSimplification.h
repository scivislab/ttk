/// \ingroup vtk
/// \class ttkTopologicalSimplification
/// \author Guillaume Favelier <guillaume.favelier@lip6.fr>
/// \date February 2016
///
/// \brief TTK VTK-filter for the topological simplification of scalar
/// data.
///
/// Given an input scalar field and a list of critical points to remove, this
/// filter minimally edits the scalar field such that the listed critical points
/// disappear. This procedure is useful to speedup subsequent topological data
/// analysis when outlier critical points can be easily identified. It is
/// also useful for data simplification.
///
/// The list of critical points to remove must be associated with a point data
/// scalar field that represent the vertex global identifiers in the input
/// geometry.
///
/// Note that this filter will also produce an output vertex offset scalar field
/// that can be used for further topological data analysis tasks to disambiguate
/// vertices on flat plateaus. For instance, this output vertex offset field
/// can specified to the ttkFTMTree, vtkIntegralLines, or
/// vtkScalarFieldCriticalPoints filters.
///
/// Also, this filter can be given a specific input vertex offset.
///
/// \param Input0 Input scalar field, either 2D or 3D, either regular grid or
/// triangulation (vtkDataSet)
/// \param Input1 List of critical point constraints (vtkPointSet)
/// \param Output Output simplified scalar field (vtkDataSet)
///
/// This filter can be used as any other VTK filter (for instance, by using the
/// sequence of calls SetInputData(), Update(), GetOutput()).
///
/// See the related ParaView example state files for usage examples within a
/// VTK pipeline.
///
/// \b Related \b publications \n
/// "Generalized Topological Simplification of Scalar Fields on Surfaces" \n
/// Julien Tierny, Valerio Pascucci \n
/// Proc. of IEEE VIS 2012.\n
/// IEEE Transactions on Visualization and Computer Graphics, 2012.
///
/// "Localized Topological Simplification of Scalar Data"
/// Jonas Lukasczyk, Christoph Garth, Ross Maciejewski, Julien Tierny
/// Proc. of IEEE VIS 2020.
/// IEEE Transactions on Visualization and Computer Graphics
///
/// \sa ttkTopologicalSimplificationByPersistence
/// \sa ttkScalarFieldCriticalPoints
/// \sa ttkIntegralLines
/// \sa ttkFTMTree
/// \sa ttkMorseSmaleComplex
/// \sa ttkIdentifiers
/// \sa ttk::TopologicalSimplification
///
/// \b Online \b examples: \n
///   - <a href="https://topology-tool-kit.github.io/examples/ctBones/">CT Bones
///   example</a> \n
///   - <a href="https://topology-tool-kit.github.io/examples/dragon/">Dragon
///   example</a> \n
///   - <a
///   href="https://topology-tool-kit.github.io/examples/imageProcessing/">Image
///   Processing example</a> \n
///   - <a
///   href="https://topology-tool-kit.github.io/examples/karhunenLoveDigits64Dimensions/">Karhunen-Love
///   Digits 64-Dimensions example</a> \n
<<<<<<< HEAD
///   - <a href="https://topology-tool-kit.github.io/examples/morsePersistence/">Morse Persistence 
///   example</a> \n
=======
///   - <a
///   href="https://topology-tool-kit.github.io/examples/morseSmaleQuadrangulation/">Morse-Smale
///   Quadrangulation example</a> \n
///   - <a
///   href="https://topology-tool-kit.github.io/examples/persistenceClustering0/">Persistence
///   clustering 0 example</a> \n
///   - <a
///   href="https://topology-tool-kit.github.io/examples/tectonicPuzzle/">Tectonic
///   Puzzle example</a> \n
>>>>>>> a6627fd6
///

#pragma once

// VTK Module
#include <ttkTopologicalSimplificationModule.h>

// ttk code includes
#include <TopologicalSimplification.h>
#include <ttkAlgorithm.h>

class vtkDataArray;

class TTKTOPOLOGICALSIMPLIFICATION_EXPORT ttkTopologicalSimplification
  : public ttkAlgorithm,
    protected ttk::TopologicalSimplification {

public:
  static ttkTopologicalSimplification *New();
  vtkTypeMacro(ttkTopologicalSimplification, ttkAlgorithm);

  vtkSetMacro(ForceInputOffsetScalarField, bool);
  vtkGetMacro(ForceInputOffsetScalarField, bool);

  vtkSetMacro(ConsiderIdentifierAsBlackList, bool);
  vtkGetMacro(ConsiderIdentifierAsBlackList, bool);

  vtkSetMacro(AddPerturbation, bool);
  vtkGetMacro(AddPerturbation, bool);

  vtkSetMacro(ForceInputVertexScalarField, bool);
  vtkGetMacro(ForceInputVertexScalarField, bool);

  vtkSetMacro(UseLTS, bool);
  vtkGetMacro(UseLTS, bool);

  vtkSetMacro(PersistenceThreshold, double);
  vtkGetMacro(PersistenceThreshold, double);

protected:
  ttkTopologicalSimplification();

  int FillInputPortInformation(int port, vtkInformation *info) override;
  int FillOutputPortInformation(int port, vtkInformation *info) override;
  int RequestData(vtkInformation *request,
                  vtkInformationVector **inputVector,
                  vtkInformationVector *outputVector) override;

private:
  bool ForceInputVertexScalarField{false};
  bool ForceInputOffsetScalarField{false};
  bool ConsiderIdentifierAsBlackList{false};
  bool AddPerturbation{false};
  bool UseLTS{true};
  double PersistenceThreshold{0};
};<|MERGE_RESOLUTION|>--- conflicted
+++ resolved
@@ -65,10 +65,6 @@
 ///   - <a
 ///   href="https://topology-tool-kit.github.io/examples/karhunenLoveDigits64Dimensions/">Karhunen-Love
 ///   Digits 64-Dimensions example</a> \n
-<<<<<<< HEAD
-///   - <a href="https://topology-tool-kit.github.io/examples/morsePersistence/">Morse Persistence 
-///   example</a> \n
-=======
 ///   - <a
 ///   href="https://topology-tool-kit.github.io/examples/morseSmaleQuadrangulation/">Morse-Smale
 ///   Quadrangulation example</a> \n
@@ -78,7 +74,9 @@
 ///   - <a
 ///   href="https://topology-tool-kit.github.io/examples/tectonicPuzzle/">Tectonic
 ///   Puzzle example</a> \n
->>>>>>> a6627fd6
+///   - <a 
+///   href="https://topology-tool-kit.github.io/examples/morsePersistence/">Morse Persistence 
+///   example</a> \n
 ///
 
 #pragma once
