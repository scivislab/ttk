--- conflicted
+++ resolved
@@ -197,13 +197,8 @@
       for(unsigned int i = 0; i < bestDistance_.size(); ++i)
         distancesAndIndexes[i] = std::make_tuple(-bestDistance_[i], i);
       std::sort(distancesAndIndexes.begin(), distancesAndIndexes.end());
-<<<<<<< HEAD
-      int bestIndex = std::get<1>(distancesAndIndexes[noNewCentroid]);
+      int const bestIndex = std::get<1>(distancesAndIndexes[noNewCentroid]);
       centroid = ftm::copyMergeTree<dataType>(trees[bestIndex], baseModule_!=2);
-=======
-      int const bestIndex = std::get<1>(distancesAndIndexes[noNewCentroid]);
-      centroid = ftm::copyMergeTree<dataType>(trees[bestIndex], true);
->>>>>>> d62469c0
       limitSizeBarycenter(centroid, trees);
       ftm::cleanMergeTree<dataType>(centroid);
     }
@@ -640,23 +635,12 @@
       MergeTreeBarycenter mergeTreeBary;
 
       mergeTreeBary.setDebugLevel(std::min(debugLevel_, 2));
-<<<<<<< HEAD
       mergeTreeBary.setBaseModule(this->baseModule_);
-      mergeTreeBary.setProgressiveComputation(false);
-      mergeTreeBary.setAssignmentSolver(assignmentSolverID_);
-      mergeTreeBary.setIsCalled(true);
-      mergeTreeBary.setThreadNumber(this->threadNumber_);
-      mergeTreeBary.setDistanceSquared(true); // squared root
-=======
-      mergeTreeBary.setBranchDecomposition(true);
-      mergeTreeBary.setNormalizedWasserstein(normalizedWasserstein_);
-      mergeTreeBary.setKeepSubtree(keepSubtree_);
+      // mergeTreeBary.setProgressiveComputation(false);
       mergeTreeBary.setAssignmentSolver(assignmentSolverID_);
       mergeTreeBary.setIsCalled(true);
       mergeTreeBary.setThreadNumber(this->threadNumber_);
       mergeTreeBary.setDistanceSquaredRoot(true); // squared root
-      mergeTreeBary.setProgressiveBarycenter(progressiveBarycenter_);
->>>>>>> d62469c0
       mergeTreeBary.setDeterministic(deterministic_);
       mergeTreeBary.setTol(tol_);
       mergeTreeBary.setBarycenterMaximumNumberOfPairs(
@@ -675,8 +659,8 @@
       else{
         mergeTreeBary.setBranchDecomposition(true);
         mergeTreeBary.setNormalizedWasserstein(normalizedWasserstein_);
-        mergeTreeBary.setNormalizedWassersteinReg(normalizedWassersteinReg_);
-        mergeTreeBary.setRescaledWasserstein(rescaledWasserstein_);
+        // mergeTreeBary.setNormalizedWassersteinReg(normalizedWassersteinReg_);
+        // mergeTreeBary.setRescaledWasserstein(rescaledWasserstein_);
         mergeTreeBary.setKeepSubtree(keepSubtree_);
         mergeTreeBary.setProgressiveBarycenter(progressiveBarycenter_);
       }
